/*
 * Bittorrent Client using Qt and libtorrent.
 * Copyright (C) 2015-2023  Vladimir Golovnev <glassez@yandex.ru>
 * Copyright (C) 2006  Christophe Dumez <chris@qbittorrent.org>
 *
 * This program is free software; you can redistribute it and/or
 * modify it under the terms of the GNU General Public License
 * as published by the Free Software Foundation; either version 2
 * of the License, or (at your option) any later version.
 *
 * This program is distributed in the hope that it will be useful,
 * but WITHOUT ANY WARRANTY; without even the implied warranty of
 * MERCHANTABILITY or FITNESS FOR A PARTICULAR PURPOSE.  See the
 * GNU General Public License for more details.
 *
 * You should have received a copy of the GNU General Public License
 * along with this program; if not, write to the Free Software
 * Foundation, Inc., 51 Franklin Street, Fifth Floor, Boston, MA  02110-1301, USA.
 *
 * In addition, as a special exception, the copyright holders give permission to
 * link this program with the OpenSSL project's "OpenSSL" library (or with
 * modified versions of it that use the same license as the "OpenSSL" library),
 * and distribute the linked executables. You must obey the GNU General Public
 * License in all respects for all of the code used other than "OpenSSL".  If you
 * modify file(s), you may extend this exception to your version of the file(s),
 * but you are not obligated to do so. If you do not wish to do so, delete this
 * exception statement from your version.
 */

#include "sessionimpl.h"

#include <algorithm>
#include <chrono>
#include <cstdint>
#include <ctime>
#include <queue>
#include <string>

#ifdef Q_OS_WIN
#include <Windows.h>
#include <wincrypt.h>
#include <iphlpapi.h>
#endif

#include <boost/asio/ip/tcp.hpp>

#include <libtorrent/add_torrent_params.hpp>
#include <libtorrent/address.hpp>
#include <libtorrent/alert_types.hpp>
#include <libtorrent/error_code.hpp>
#include <libtorrent/extensions/smart_ban.hpp>
#include <libtorrent/extensions/ut_metadata.hpp>
#include <libtorrent/extensions/ut_pex.hpp>
#include <libtorrent/ip_filter.hpp>
#include <libtorrent/magnet_uri.hpp>
#include <libtorrent/session.hpp>
#include <libtorrent/session_stats.hpp>
#include <libtorrent/session_status.hpp>
#include <libtorrent/torrent_info.hpp>

#include <QDebug>
#include <QDir>
#include <QHostAddress>
#include <QJsonArray>
#include <QJsonDocument>
#include <QJsonObject>
#include <QJsonValue>
#include <QNetworkAddressEntry>
#if (QT_VERSION < QT_VERSION_CHECK(6, 0, 0))
#include <QNetworkConfigurationManager>
#endif
#include <QNetworkInterface>
#include <QRegularExpression>
#include <QString>
#include <QThread>
#include <QThreadPool>
#include <QTimer>
#include <QUuid>

#include "base/algorithm.h"
#include "base/global.h"
#include "base/logger.h"
#include "base/net/downloadmanager.h"
#include "base/net/proxyconfigurationmanager.h"
#include "base/preferences.h"
#include "base/profile.h"
#include "base/torrentfileguard.h"
#include "base/torrentfilter.h"
#include "base/unicodestrings.h"
#include "base/utils/bytearray.h"
#include "base/utils/fs.h"
#include "base/utils/io.h"
#include "base/utils/misc.h"
#include "base/utils/net.h"
#include "base/utils/random.h"
#include "base/version.h"
#include "bandwidthscheduler.h"
#include "bencoderesumedatastorage.h"
#include "customstorage.h"
#include "dbresumedatastorage.h"
#include "downloadpriority.h"
#include "extensiondata.h"
#include "filesearcher.h"
#include "filterparserthread.h"
#include "loadtorrentparams.h"
#include "lttypecast.h"
#include "magneturi.h"
#include "nativesessionextension.h"
#include "peer_blacklist.hpp"
#include "peer_filter_session_plugin.hpp"
#include "portforwarderimpl.h"
#include "resumedatastorage.h"
#include "torrentimpl.h"
#include "tracker.h"

using namespace std::chrono_literals;
using namespace BitTorrent;

const Path CATEGORIES_FILE_NAME {u"categories.json"_s};
const int MAX_PROCESSING_RESUMEDATA_COUNT = 50;
const int STATISTICS_SAVE_INTERVAL = std::chrono::milliseconds(15min).count();

#if (QT_VERSION < QT_VERSION_CHECK(6, 0, 0))
namespace std
{
    uint qHash(const std::string &key, uint seed = 0)
    {
        return ::qHash(std::hash<std::string> {}(key), seed);
    }
}

namespace libtorrent
{
    uint qHash(const libtorrent::torrent_handle &key)
    {
        return static_cast<uint>(libtorrent::hash_value(key));
    }
}
#endif

namespace
{
    const char PEER_ID[] = "qB";
    const auto USER_AGENT = QStringLiteral("qBittorrent Enhanced/" QBT_VERSION_2);

    void torrentQueuePositionUp(const lt::torrent_handle &handle)
    {
        try
        {
            handle.queue_position_up();
        }
        catch (const std::exception &exc)
        {
            qDebug() << Q_FUNC_INFO << " fails: " << exc.what();
        }
    }

    void torrentQueuePositionDown(const lt::torrent_handle &handle)
    {
        try
        {
            handle.queue_position_down();
        }
        catch (const std::exception &exc)
        {
            qDebug() << Q_FUNC_INFO << " fails: " << exc.what();
        }
    }

    void torrentQueuePositionTop(const lt::torrent_handle &handle)
    {
        try
        {
            handle.queue_position_top();
        }
        catch (const std::exception &exc)
        {
            qDebug() << Q_FUNC_INFO << " fails: " << exc.what();
        }
    }

    void torrentQueuePositionBottom(const lt::torrent_handle &handle)
    {
        try
        {
            handle.queue_position_bottom();
        }
        catch (const std::exception &exc)
        {
            qDebug() << Q_FUNC_INFO << " fails: " << exc.what();
        }
    }

    QMap<QString, CategoryOptions> expandCategories(const QMap<QString, CategoryOptions> &categories)
    {
        QMap<QString, CategoryOptions> expanded = categories;

        for (auto i = categories.cbegin(); i != categories.cend(); ++i)
        {
            const QString &category = i.key();
            for (const QString &subcat : asConst(Session::expandCategory(category)))
            {
                if (!expanded.contains(subcat))
                    expanded[subcat] = {};
            }
        }

        return expanded;
    }

    QString toString(const lt::socket_type_t socketType)
    {
        switch (socketType)
        {
#ifdef QBT_USES_LIBTORRENT2
        case lt::socket_type_t::http:
            return u"HTTP"_s;
        case lt::socket_type_t::http_ssl:
            return u"HTTP_SSL"_s;
#endif
        case lt::socket_type_t::i2p:
            return u"I2P"_s;
        case lt::socket_type_t::socks5:
            return u"SOCKS5"_s;
#ifdef QBT_USES_LIBTORRENT2
        case lt::socket_type_t::socks5_ssl:
            return u"SOCKS5_SSL"_s;
#endif
        case lt::socket_type_t::tcp:
            return u"TCP"_s;
        case lt::socket_type_t::tcp_ssl:
            return u"TCP_SSL"_s;
#ifdef QBT_USES_LIBTORRENT2
        case lt::socket_type_t::utp:
            return u"UTP"_s;
#else
        case lt::socket_type_t::udp:
            return u"UDP"_s;
#endif
        case lt::socket_type_t::utp_ssl:
            return u"UTP_SSL"_s;
        }
        return u"INVALID"_s;
    }

    QString toString(const lt::address &address)
    {
        try
        {
            return QString::fromLatin1(address.to_string().c_str());
        }
        catch (const std::exception &)
        {
            // suppress conversion error
        }
        return {};
    }

    template <typename T>
    struct LowerLimited
    {
        LowerLimited(T limit, T ret)
            : m_limit(limit)
            , m_ret(ret)
        {
        }

        explicit LowerLimited(T limit)
            : LowerLimited(limit, limit)
        {
        }

        T operator()(T val) const
        {
            return val <= m_limit ? m_ret : val;
        }

    private:
        const T m_limit;
        const T m_ret;
    };

    template <typename T>
    LowerLimited<T> lowerLimited(T limit) { return LowerLimited<T>(limit); }

    template <typename T>
    LowerLimited<T> lowerLimited(T limit, T ret) { return LowerLimited<T>(limit, ret); }

    template <typename T>
    auto clampValue(const T lower, const T upper)
    {
        return [lower, upper](const T value) -> T
        {
            if (value < lower)
                return lower;
            if (value > upper)
                return upper;
            return value;
        };
    }

#ifdef Q_OS_WIN
    QString convertIfaceNameToGuid(const QString &name)
    {
        // Under Windows XP or on Qt version <= 5.5 'name' will be a GUID already.
        const QUuid uuid(name);
        if (!uuid.isNull())
            return uuid.toString().toUpper(); // Libtorrent expects the GUID in uppercase

        const std::wstring nameWStr = name.toStdWString();
        NET_LUID luid {};
        const LONG res = ::ConvertInterfaceNameToLuidW(nameWStr.c_str(), &luid);
        if (res == 0)
        {
            GUID guid;
            if (::ConvertInterfaceLuidToGuid(&luid, &guid) == 0)
                return QUuid(guid).toString().toUpper();
        }

        return {};
    }
#endif

    constexpr lt::move_flags_t toNative(const MoveStorageMode mode)
    {
        switch (mode)
        {
        default:
            Q_ASSERT(false);
        case MoveStorageMode::FailIfExist:
            return lt::move_flags_t::fail_if_exist;
        case MoveStorageMode::KeepExistingFiles:
            return lt::move_flags_t::dont_replace;
        case MoveStorageMode::Overwrite:
            return lt::move_flags_t::always_replace_files;
        }
    }
}

struct BitTorrent::SessionImpl::ResumeSessionContext final : public QObject
{
    using QObject::QObject;

    ResumeDataStorage *startupStorage = nullptr;
    ResumeDataStorageType currentStorageType = ResumeDataStorageType::Legacy;
    QList<LoadedResumeData> loadedResumeData;
    int processingResumeDataCount = 0;
    int64_t totalResumeDataCount = 0;
    int64_t finishedResumeDataCount = 0;
    bool isLoadFinished = false;
    bool isLoadedResumeDataHandlingEnqueued = false;
    QSet<QString> recoveredCategories;
#ifdef QBT_USES_LIBTORRENT2
    QSet<TorrentID> indexedTorrents;
    QSet<TorrentID> skippedIDs;
#endif
};

const int addTorrentParamsId = qRegisterMetaType<AddTorrentParams>();

Session *SessionImpl::m_instance = nullptr;

void Session::initInstance()
{
    if (!SessionImpl::m_instance)
        SessionImpl::m_instance = new SessionImpl;
}

void Session::freeInstance()
{
    delete SessionImpl::m_instance;
    SessionImpl::m_instance = nullptr;
}

Session *Session::instance()
{
    return SessionImpl::m_instance;
}

bool Session::isValidCategoryName(const QString &name)
{
    const QRegularExpression re {uR"(^([^\\\/]|[^\\\/]([^\\\/]|\/(?=[^\/]))*[^\\\/])$)"_s};
    return (name.isEmpty() || (name.indexOf(re) == 0));
}

bool Session::isValidTag(const QString &tag)
{
    return (!tag.trimmed().isEmpty() && !tag.contains(u','));
}

QStringList Session::expandCategory(const QString &category)
{
    QStringList result;
    int index = 0;
    while ((index = category.indexOf(u'/', index)) >= 0)
    {
        result << category.left(index);
        ++index;
    }
    result << category;

    return result;
}

#define BITTORRENT_KEY(name) u"BitTorrent/" name
#define BITTORRENT_SESSION_KEY(name) BITTORRENT_KEY(u"Session/") name

SessionImpl::SessionImpl(QObject *parent)
    : Session(parent)
    , m_isDHTEnabled(BITTORRENT_SESSION_KEY(u"DHTEnabled"_s), true)
    , m_isLSDEnabled(BITTORRENT_SESSION_KEY(u"LSDEnabled"_s), true)
    , m_isPeXEnabled(BITTORRENT_SESSION_KEY(u"PeXEnabled"_s), true)
    , m_isIPFilteringEnabled(BITTORRENT_SESSION_KEY(u"IPFilteringEnabled"_s), false)
    , m_isTrackerFilteringEnabled(BITTORRENT_SESSION_KEY(u"TrackerFilteringEnabled"_s), false)
    , m_IPFilterFile(BITTORRENT_SESSION_KEY(u"IPFilter"_s))
    , m_announceToAllTrackers(BITTORRENT_SESSION_KEY(u"AnnounceToAllTrackers"_s), false)
    , m_announceToAllTiers(BITTORRENT_SESSION_KEY(u"AnnounceToAllTiers"_s), true)
    , m_asyncIOThreads(BITTORRENT_SESSION_KEY(u"AsyncIOThreadsCount"_s), 10)
    , m_hashingThreads(BITTORRENT_SESSION_KEY(u"HashingThreadsCount"_s), 1)
    , m_filePoolSize(BITTORRENT_SESSION_KEY(u"FilePoolSize"_s), 100)
    , m_checkingMemUsage(BITTORRENT_SESSION_KEY(u"CheckingMemUsageSize"_s), 32)
    , m_diskCacheSize(BITTORRENT_SESSION_KEY(u"DiskCacheSize"_s), -1)
    , m_diskCacheTTL(BITTORRENT_SESSION_KEY(u"DiskCacheTTL"_s), 60)
    , m_diskQueueSize(BITTORRENT_SESSION_KEY(u"DiskQueueSize"_s), (1024 * 1024))
    , m_diskIOType(BITTORRENT_SESSION_KEY(u"DiskIOType"_s), DiskIOType::Default)
    , m_diskIOReadMode(BITTORRENT_SESSION_KEY(u"DiskIOReadMode"_s), DiskIOReadMode::EnableOSCache)
    , m_diskIOWriteMode(BITTORRENT_SESSION_KEY(u"DiskIOWriteMode"_s), DiskIOWriteMode::EnableOSCache)
#ifdef Q_OS_WIN
    , m_coalesceReadWriteEnabled(BITTORRENT_SESSION_KEY(u"CoalesceReadWrite"_s), true)
#else
    , m_coalesceReadWriteEnabled(BITTORRENT_SESSION_KEY(u"CoalesceReadWrite"_s), false)
#endif
    , m_usePieceExtentAffinity(BITTORRENT_SESSION_KEY(u"PieceExtentAffinity"_s), false)
    , m_isSuggestMode(BITTORRENT_SESSION_KEY(u"SuggestMode"_s), false)
    , m_sendBufferWatermark(BITTORRENT_SESSION_KEY(u"SendBufferWatermark"_s), 500)
    , m_sendBufferLowWatermark(BITTORRENT_SESSION_KEY(u"SendBufferLowWatermark"_s), 10)
    , m_sendBufferWatermarkFactor(BITTORRENT_SESSION_KEY(u"SendBufferWatermarkFactor"_s), 50)
    , m_connectionSpeed(BITTORRENT_SESSION_KEY(u"ConnectionSpeed"_s), 30)
    , m_socketSendBufferSize(BITTORRENT_SESSION_KEY(u"SocketSendBufferSize"_s), 0)
    , m_socketReceiveBufferSize(BITTORRENT_SESSION_KEY(u"SocketReceiveBufferSize"_s), 0)
    , m_socketBacklogSize(BITTORRENT_SESSION_KEY(u"SocketBacklogSize"_s), 30)
    , m_isAnonymousModeEnabled(BITTORRENT_SESSION_KEY(u"AnonymousModeEnabled"_s), false)
    , m_isQueueingEnabled(BITTORRENT_SESSION_KEY(u"QueueingSystemEnabled"_s), false)
    , m_maxActiveDownloads(BITTORRENT_SESSION_KEY(u"MaxActiveDownloads"_s), 3, lowerLimited(-1))
    , m_maxActiveUploads(BITTORRENT_SESSION_KEY(u"MaxActiveUploads"_s), 3, lowerLimited(-1))
    , m_maxActiveTorrents(BITTORRENT_SESSION_KEY(u"MaxActiveTorrents"_s), 5, lowerLimited(-1))
    , m_ignoreSlowTorrentsForQueueing(BITTORRENT_SESSION_KEY(u"IgnoreSlowTorrentsForQueueing"_s), false)
    , m_downloadRateForSlowTorrents(BITTORRENT_SESSION_KEY(u"SlowTorrentsDownloadRate"_s), 2)
    , m_uploadRateForSlowTorrents(BITTORRENT_SESSION_KEY(u"SlowTorrentsUploadRate"_s), 2)
    , m_slowTorrentsInactivityTimer(BITTORRENT_SESSION_KEY(u"SlowTorrentsInactivityTimer"_s), 60)
    , m_outgoingPortsMin(BITTORRENT_SESSION_KEY(u"OutgoingPortsMin"_s), 0)
    , m_outgoingPortsMax(BITTORRENT_SESSION_KEY(u"OutgoingPortsMax"_s), 0)
    , m_UPnPLeaseDuration(BITTORRENT_SESSION_KEY(u"UPnPLeaseDuration"_s), 0)
    , m_peerToS(BITTORRENT_SESSION_KEY(u"PeerToS"_s), 0x04)
    , m_ignoreLimitsOnLAN(BITTORRENT_SESSION_KEY(u"IgnoreLimitsOnLAN"_s), false)
    , m_includeOverheadInLimits(BITTORRENT_SESSION_KEY(u"IncludeOverheadInLimits"_s), false)
    , m_announceIP(BITTORRENT_SESSION_KEY(u"AnnounceIP"_s))
    , m_maxConcurrentHTTPAnnounces(BITTORRENT_SESSION_KEY(u"MaxConcurrentHTTPAnnounces"_s), 50)
    , m_isReannounceWhenAddressChangedEnabled(BITTORRENT_SESSION_KEY(u"ReannounceWhenAddressChanged"_s), false)
    , m_stopTrackerTimeout(BITTORRENT_SESSION_KEY(u"StopTrackerTimeout"_s), 2)
    , m_maxConnections(BITTORRENT_SESSION_KEY(u"MaxConnections"_s), 500, lowerLimited(0, -1))
    , m_maxUploads(BITTORRENT_SESSION_KEY(u"MaxUploads"_s), 20, lowerLimited(0, -1))
    , m_maxConnectionsPerTorrent(BITTORRENT_SESSION_KEY(u"MaxConnectionsPerTorrent"_s), 100, lowerLimited(0, -1))
    , m_maxUploadsPerTorrent(BITTORRENT_SESSION_KEY(u"MaxUploadsPerTorrent"_s), 4, lowerLimited(0, -1))
    , m_btProtocol(BITTORRENT_SESSION_KEY(u"BTProtocol"_s), BTProtocol::Both
        , clampValue(BTProtocol::Both, BTProtocol::UTP))
    , m_isUTPRateLimited(BITTORRENT_SESSION_KEY(u"uTPRateLimited"_s), true)
    , m_utpMixedMode(BITTORRENT_SESSION_KEY(u"uTPMixedMode"_s), MixedModeAlgorithm::TCP
        , clampValue(MixedModeAlgorithm::TCP, MixedModeAlgorithm::Proportional))
    , m_IDNSupportEnabled(BITTORRENT_SESSION_KEY(u"IDNSupportEnabled"_s), false)
    , m_multiConnectionsPerIpEnabled(BITTORRENT_SESSION_KEY(u"MultiConnectionsPerIp"_s), false)
    , m_validateHTTPSTrackerCertificate(BITTORRENT_SESSION_KEY(u"ValidateHTTPSTrackerCertificate"_s), true)
    , m_SSRFMitigationEnabled(BITTORRENT_SESSION_KEY(u"SSRFMitigation"_s), true)
    , m_blockPeersOnPrivilegedPorts(BITTORRENT_SESSION_KEY(u"BlockPeersOnPrivilegedPorts"_s), false)
    , m_isAddTrackersEnabled(BITTORRENT_SESSION_KEY(u"AddTrackersEnabled"_s), false)
    , m_additionalTrackers(BITTORRENT_SESSION_KEY(u"AdditionalTrackers"_s))
    , m_globalMaxRatio(BITTORRENT_SESSION_KEY(u"GlobalMaxRatio"_s), -1, [](qreal r) { return r < 0 ? -1. : r;})
    , m_globalMaxSeedingMinutes(BITTORRENT_SESSION_KEY(u"GlobalMaxSeedingMinutes"_s), -1, lowerLimited(-1))
    , m_globalMaxInactiveSeedingMinutes(BITTORRENT_SESSION_KEY(u"GlobalMaxInactiveSeedingMinutes"_s), -1, lowerLimited(-1))
    , m_isAddTorrentToQueueTop(BITTORRENT_SESSION_KEY(u"AddTorrentToTopOfQueue"_s), false)
    , m_isAddTorrentPaused(BITTORRENT_SESSION_KEY(u"AddTorrentPaused"_s), false)
    , m_torrentStopCondition(BITTORRENT_SESSION_KEY(u"TorrentStopCondition"_s), Torrent::StopCondition::None)
    , m_torrentContentLayout(BITTORRENT_SESSION_KEY(u"TorrentContentLayout"_s), TorrentContentLayout::Original)
    , m_isAppendExtensionEnabled(BITTORRENT_SESSION_KEY(u"AddExtensionToIncompleteFiles"_s), false)
    , m_refreshInterval(BITTORRENT_SESSION_KEY(u"RefreshInterval"_s), 1500)
    , m_isPreallocationEnabled(BITTORRENT_SESSION_KEY(u"Preallocation"_s), false)
    , m_torrentExportDirectory(BITTORRENT_SESSION_KEY(u"TorrentExportDirectory"_s))
    , m_finishedTorrentExportDirectory(BITTORRENT_SESSION_KEY(u"FinishedTorrentExportDirectory"_s))
    , m_globalDownloadSpeedLimit(BITTORRENT_SESSION_KEY(u"GlobalDLSpeedLimit"_s), 0, lowerLimited(0))
    , m_globalUploadSpeedLimit(BITTORRENT_SESSION_KEY(u"GlobalUPSpeedLimit"_s), 0, lowerLimited(0))
    , m_altGlobalDownloadSpeedLimit(BITTORRENT_SESSION_KEY(u"AlternativeGlobalDLSpeedLimit"_s), 10, lowerLimited(0))
    , m_altGlobalUploadSpeedLimit(BITTORRENT_SESSION_KEY(u"AlternativeGlobalUPSpeedLimit"_s), 10, lowerLimited(0))
    , m_isAltGlobalSpeedLimitEnabled(BITTORRENT_SESSION_KEY(u"UseAlternativeGlobalSpeedLimit"_s), false)
    , m_isBandwidthSchedulerEnabled(BITTORRENT_SESSION_KEY(u"BandwidthSchedulerEnabled"_s), false)
    , m_isPerformanceWarningEnabled(BITTORRENT_SESSION_KEY(u"PerformanceWarning"_s), false)
    , m_saveResumeDataInterval(BITTORRENT_SESSION_KEY(u"SaveResumeDataInterval"_s), 60)
    , m_port(BITTORRENT_SESSION_KEY(u"Port"_s), -1)
    , m_networkInterface(BITTORRENT_SESSION_KEY(u"Interface"_s))
    , m_networkInterfaceName(BITTORRENT_SESSION_KEY(u"InterfaceName"_s))
    , m_networkInterfaceAddress(BITTORRENT_SESSION_KEY(u"InterfaceAddress"_s))
    , m_encryption(BITTORRENT_SESSION_KEY(u"Encryption"_s), 0)
    , m_maxActiveCheckingTorrents(BITTORRENT_SESSION_KEY(u"MaxActiveCheckingTorrents"_s), 1)
    , m_isProxyPeerConnectionsEnabled(BITTORRENT_SESSION_KEY(u"ProxyPeerConnections"_s), false)
    , m_chokingAlgorithm(BITTORRENT_SESSION_KEY(u"ChokingAlgorithm"_s), ChokingAlgorithm::FixedSlots
        , clampValue(ChokingAlgorithm::FixedSlots, ChokingAlgorithm::RateBased))
    , m_seedChokingAlgorithm(BITTORRENT_SESSION_KEY(u"SeedChokingAlgorithm"_s), SeedChokingAlgorithm::FastestUpload
        , clampValue(SeedChokingAlgorithm::RoundRobin, SeedChokingAlgorithm::AntiLeech))
    , m_storedTags(BITTORRENT_SESSION_KEY(u"Tags"_s))
    , m_maxRatioAction(BITTORRENT_SESSION_KEY(u"MaxRatioAction"_s), Pause)
    , m_savePath(BITTORRENT_SESSION_KEY(u"DefaultSavePath"_s), specialFolderLocation(SpecialFolder::Downloads))
    , m_downloadPath(BITTORRENT_SESSION_KEY(u"TempPath"_s), (savePath() / Path(u"temp"_s)))
    , m_isDownloadPathEnabled(BITTORRENT_SESSION_KEY(u"TempPathEnabled"_s), false)
    , m_isSubcategoriesEnabled(BITTORRENT_SESSION_KEY(u"SubcategoriesEnabled"_s), false)
    , m_useCategoryPathsInManualMode(BITTORRENT_SESSION_KEY(u"UseCategoryPathsInManualMode"_s), false)
    , m_isAutoTMMDisabledByDefault(BITTORRENT_SESSION_KEY(u"DisableAutoTMMByDefault"_s), true)
    , m_isDisableAutoTMMWhenCategoryChanged(BITTORRENT_SESSION_KEY(u"DisableAutoTMMTriggers/CategoryChanged"_s), false)
    , m_isDisableAutoTMMWhenDefaultSavePathChanged(BITTORRENT_SESSION_KEY(u"DisableAutoTMMTriggers/DefaultSavePathChanged"_s), true)
    , m_isDisableAutoTMMWhenCategorySavePathChanged(BITTORRENT_SESSION_KEY(u"DisableAutoTMMTriggers/CategorySavePathChanged"_s), true)
    , m_isTrackerEnabled(BITTORRENT_KEY(u"TrackerEnabled"_s), false)
    , m_peerTurnover(BITTORRENT_SESSION_KEY(u"PeerTurnover"_s), 4)
    , m_peerTurnoverCutoff(BITTORRENT_SESSION_KEY(u"PeerTurnoverCutOff"_s), 90)
    , m_peerTurnoverInterval(BITTORRENT_SESSION_KEY(u"PeerTurnoverInterval"_s), 300)
    , m_requestQueueSize(BITTORRENT_SESSION_KEY(u"RequestQueueSize"_s), 500)
    , m_isExcludedFileNamesEnabled(BITTORRENT_KEY(u"ExcludedFileNamesEnabled"_s), false)
    , m_excludedFileNames(BITTORRENT_SESSION_KEY(u"ExcludedFileNames"_s))
    , m_bannedIPs(u"State/BannedIPs"_s, QStringList(), Algorithm::sorted<QStringList>)
    , m_resumeDataStorageType(BITTORRENT_SESSION_KEY(u"ResumeDataStorageType"_s), ResumeDataStorageType::Legacy)
    , m_isMergeTrackersEnabled(BITTORRENT_KEY(u"MergeTrackersEnabled"_s), false)
    , m_isI2PEnabled {BITTORRENT_SESSION_KEY(u"I2P/Enabled"_s), false}
    , m_I2PAddress {BITTORRENT_SESSION_KEY(u"I2P/Address"_s), u"127.0.0.1"_s}
    , m_I2PPort {BITTORRENT_SESSION_KEY(u"I2P/Port"_s), 7656}
    , m_I2PMixedMode {BITTORRENT_SESSION_KEY(u"I2P/MixedMode"_s), false}
    , m_I2PInboundQuantity {BITTORRENT_SESSION_KEY(u"I2P/InboundQuantity"_s), 3}
    , m_I2POutboundQuantity {BITTORRENT_SESSION_KEY(u"I2P/OutboundQuantity"_s), 3}
    , m_I2PInboundLength {BITTORRENT_SESSION_KEY(u"I2P/InboundLength"_s), 3}
    , m_I2POutboundLength {BITTORRENT_SESSION_KEY(u"I2P/OutboundLength"_s), 3}
    , m_publicTrackers(BITTORRENT_SESSION_KEY(u"PublicTrackersList"_s))
    , m_autoBanUnknownPeer(BITTORRENT_SESSION_KEY(u"AutoBanUnknownPeer"_s), false)
    , m_autoBanBTPlayerPeer(BITTORRENT_SESSION_KEY(u"AutoBanBTPlayerPeer"_s), false)
    , m_isAutoUpdateTrackersEnabled(BITTORRENT_SESSION_KEY(u"AutoUpdateTrackersEnabled"_s), false)
    , m_seedingLimitTimer {new QTimer(this)}
    , m_resumeDataTimer {new QTimer(this)}
    , m_ioThread {new QThread}
    , m_asyncWorker {new QThreadPool(this)}
    , m_recentErroredTorrentsTimer {new QTimer(this)}
#if (QT_VERSION < QT_VERSION_CHECK(6, 0, 0))
    , m_networkManager {new QNetworkConfigurationManager(this)}
#endif
{
    // It is required to perform async access to libtorrent sequentially
    m_asyncWorker->setMaxThreadCount(1);

    if (port() < 0)
        m_port = Utils::Random::rand(1024, 65535);

    m_recentErroredTorrentsTimer->setSingleShot(true);
    m_recentErroredTorrentsTimer->setInterval(1s);
    connect(m_recentErroredTorrentsTimer, &QTimer::timeout
        , this, [this]() { m_recentErroredTorrents.clear(); });

    m_seedingLimitTimer->setInterval(10s);
    connect(m_seedingLimitTimer, &QTimer::timeout, this, &SessionImpl::processShareLimits);

    initializeNativeSession();
    configureComponents();

    if (isBandwidthSchedulerEnabled())
        enableBandwidthScheduler();

    loadCategories();
    if (isSubcategoriesEnabled())
    {
        // if subcategories support changed manually
        m_categories = expandCategories(m_categories);
    }

    const QStringList storedTags = m_storedTags.get();
    m_tags = {storedTags.cbegin(), storedTags.cend()};

    updateSeedingLimitTimer();
    populateAdditionalTrackers();
    populatePublicTrackers();
    if (isExcludedFileNamesEnabled())
        populateExcludedFileNamesRegExpList();

    connect(Net::ProxyConfigurationManager::instance()
        , &Net::ProxyConfigurationManager::proxyConfigurationChanged
        , this, &SessionImpl::configureDeferred);

#if (QT_VERSION < QT_VERSION_CHECK(6, 0, 0))
    // Network configuration monitor
    connect(m_networkManager, &QNetworkConfigurationManager::onlineStateChanged, this, &SessionImpl::networkOnlineStateChanged);
    connect(m_networkManager, &QNetworkConfigurationManager::configurationAdded, this, &SessionImpl::networkConfigurationChange);
    connect(m_networkManager, &QNetworkConfigurationManager::configurationRemoved, this, &SessionImpl::networkConfigurationChange);
    connect(m_networkManager, &QNetworkConfigurationManager::configurationChanged, this, &SessionImpl::networkConfigurationChange);
#endif

    m_fileSearcher = new FileSearcher;
    m_fileSearcher->moveToThread(m_ioThread.get());
    connect(m_ioThread.get(), &QThread::finished, m_fileSearcher, &QObject::deleteLater);
    connect(m_fileSearcher, &FileSearcher::searchFinished, this, &SessionImpl::fileSearchFinished);

    m_ioThread->start();

    initMetrics();
    loadStatistics();

    // initialize PortForwarder instance
    new PortForwarderImpl(this);

    // start embedded tracker
    enableTracker(isTrackerEnabled());

    prepareStartup();

    // Update Tracker
    m_updateTimer = new QTimer(this);
    m_updateTimer->setInterval(86400*1000);
    connect(m_updateTimer, &QTimer::timeout, this, &SessionImpl::updatePublicTracker);
    if (isAutoUpdateTrackersEnabled()) {
        updatePublicTracker();
        m_updateTimer->start();
    }
}

SessionImpl::~SessionImpl()
{
    m_nativeSession->pause();

    if (m_torrentsQueueChanged)
    {
        m_nativeSession->post_torrent_updates({});
        m_torrentsQueueChanged = false;
        m_needSaveTorrentsQueue = true;
    }

    // Do some bittorrent related saving
    // After this, (ideally) no more important alerts will be generated/handled
    saveResumeData();

    saveStatistics();

    // We must delete FilterParserThread
    // before we delete lt::session
    delete m_filterParser;

    // We must delete PortForwarderImpl before
    // we delete lt::session
    delete Net::PortForwarder::instance();

    // We must stop "async worker" only after deletion
    // of all the components that could potentially use it
    m_asyncWorker->clear();
    m_asyncWorker->waitForDone();

    qDebug("Deleting libtorrent session...");
    delete m_nativeSession;
}

bool SessionImpl::isDHTEnabled() const
{
    return m_isDHTEnabled;
}

void SessionImpl::setDHTEnabled(bool enabled)
{
    if (enabled != m_isDHTEnabled)
    {
        m_isDHTEnabled = enabled;
        configureDeferred();
        LogMsg(tr("Distributed Hash Table (DHT) support: %1").arg(enabled ? tr("ON") : tr("OFF")), Log::INFO);
    }
}

bool SessionImpl::isLSDEnabled() const
{
    return m_isLSDEnabled;
}

void SessionImpl::setLSDEnabled(const bool enabled)
{
    if (enabled != m_isLSDEnabled)
    {
        m_isLSDEnabled = enabled;
        configureDeferred();
        LogMsg(tr("Local Peer Discovery support: %1").arg(enabled ? tr("ON") : tr("OFF"))
            , Log::INFO);
    }
}

bool SessionImpl::isPeXEnabled() const
{
    return m_isPeXEnabled;
}

void SessionImpl::setPeXEnabled(const bool enabled)
{
    m_isPeXEnabled = enabled;
    if (m_wasPexEnabled != enabled)
        LogMsg(tr("Restart is required to toggle Peer Exchange (PeX) support"), Log::WARNING);
}

bool SessionImpl::isDownloadPathEnabled() const
{
    return m_isDownloadPathEnabled;
}

void SessionImpl::setDownloadPathEnabled(const bool enabled)
{
    if (enabled != isDownloadPathEnabled())
    {
        m_isDownloadPathEnabled = enabled;
        for (TorrentImpl *const torrent : asConst(m_torrents))
            torrent->handleCategoryOptionsChanged();
    }
}

bool SessionImpl::isAppendExtensionEnabled() const
{
    return m_isAppendExtensionEnabled;
}

void SessionImpl::setAppendExtensionEnabled(const bool enabled)
{
    if (isAppendExtensionEnabled() != enabled)
    {
        m_isAppendExtensionEnabled = enabled;

        // append or remove .!qB extension for incomplete files
        for (TorrentImpl *const torrent : asConst(m_torrents))
            torrent->handleAppendExtensionToggled();
    }
}

int SessionImpl::refreshInterval() const
{
    return m_refreshInterval;
}

void SessionImpl::setRefreshInterval(const int value)
{
    if (value != refreshInterval())
    {
        m_refreshInterval = value;
    }
}

bool SessionImpl::isPreallocationEnabled() const
{
    return m_isPreallocationEnabled;
}

bool SessionImpl::isAutoUpdateTrackersEnabled() const
{
    return m_isAutoUpdateTrackersEnabled;
}

void SessionImpl::setAutoUpdateTrackersEnabled(bool enabled)
{
    m_isAutoUpdateTrackersEnabled = enabled;

    if(!enabled) {
        m_updateTimer->stop();
    } else {
        m_updateTimer->start();
        updatePublicTracker();
    }
}

QString SessionImpl::publicTrackers() const
{
    return m_publicTrackers;
}

void SessionImpl::setPublicTrackers(const QString &trackers)
{
    if (trackers != publicTrackers()) {
        m_publicTrackers = trackers;
        populatePublicTrackers();
    }
}

void SessionImpl::updatePublicTracker()
{
    Preferences *const pref = Preferences::instance();
    Net::DownloadManager::instance()->download(Net::DownloadRequest(pref->customizeTrackersListUrl()).userAgent(QStringLiteral("qBittorrent Enhanced/" QBT_VERSION_2)), Preferences::instance()->useProxyForGeneralPurposes(), this, &SessionImpl::handlePublicTrackerTxtDownloadFinished);
}

void SessionImpl::handlePublicTrackerTxtDownloadFinished(const Net::DownloadResult &result)
{
    switch (result.status) {
        case Net::DownloadStatus::Success:
            setPublicTrackers(QString::fromUtf8(result.data.data()));
            LogMsg(tr("The public tracker list updated."), Log::INFO);
            break;
        default:
            LogMsg(tr("Updating the public tracker list failed: %1").arg(result.errorString, Log::WARNING));
    }
}

void SessionImpl::setPreallocationEnabled(const bool enabled)
{
    m_isPreallocationEnabled = enabled;
}

Path SessionImpl::torrentExportDirectory() const
{
    return m_torrentExportDirectory;
}

void SessionImpl::setTorrentExportDirectory(const Path &path)
{
    if (path != torrentExportDirectory())
        m_torrentExportDirectory = path;
}

Path SessionImpl::finishedTorrentExportDirectory() const
{
    return m_finishedTorrentExportDirectory;
}

void SessionImpl::setFinishedTorrentExportDirectory(const Path &path)
{
    if (path != finishedTorrentExportDirectory())
        m_finishedTorrentExportDirectory = path;
}

Path SessionImpl::savePath() const
{
    // TODO: Make sure it is always non-empty
    return m_savePath;
}

Path SessionImpl::downloadPath() const
{
    // TODO: Make sure it is always non-empty
    return m_downloadPath;
}

QStringList SessionImpl::categories() const
{
    return m_categories.keys();
}

CategoryOptions SessionImpl::categoryOptions(const QString &categoryName) const
{
    return m_categories.value(categoryName);
}

Path SessionImpl::categorySavePath(const QString &categoryName) const
{
    const Path basePath = savePath();
    if (categoryName.isEmpty())
        return basePath;

    Path path = m_categories.value(categoryName).savePath;
    if (path.isEmpty()) // use implicit save path
        path = Utils::Fs::toValidPath(categoryName);

    return (path.isAbsolute() ? path : (basePath / path));
}

Path SessionImpl::categoryDownloadPath(const QString &categoryName) const
{
    const CategoryOptions categoryOptions = m_categories.value(categoryName);
    const CategoryOptions::DownloadPathOption downloadPathOption =
            categoryOptions.downloadPath.value_or(CategoryOptions::DownloadPathOption {isDownloadPathEnabled(), downloadPath()});
    if (!downloadPathOption.enabled)
        return {};

    const Path basePath = downloadPath();
    if (categoryName.isEmpty())
        return basePath;

    const Path path = (!downloadPathOption.path.isEmpty()
                          ? downloadPathOption.path
                          : Utils::Fs::toValidPath(categoryName)); // use implicit download path

    return (path.isAbsolute() ? path : (basePath / path));
}

bool SessionImpl::addCategory(const QString &name, const CategoryOptions &options)
{
    if (name.isEmpty())
        return false;

    if (!isValidCategoryName(name) || m_categories.contains(name))
        return false;

    if (isSubcategoriesEnabled())
    {
        for (const QString &parent : asConst(expandCategory(name)))
        {
            if ((parent != name) && !m_categories.contains(parent))
            {
                m_categories[parent] = {};
                emit categoryAdded(parent);
            }
        }
    }

    m_categories[name] = options;
    storeCategories();
    emit categoryAdded(name);

    return true;
}

bool SessionImpl::editCategory(const QString &name, const CategoryOptions &options)
{
    const auto it = m_categories.find(name);
    if (it == m_categories.end())
        return false;

    CategoryOptions &currentOptions = it.value();
    if (options == currentOptions)
        return false;

    currentOptions = options;
    storeCategories();
    if (isDisableAutoTMMWhenCategorySavePathChanged())
    {
        for (TorrentImpl *const torrent : asConst(m_torrents))
        {
            if (torrent->category() == name)
                torrent->setAutoTMMEnabled(false);
        }
    }
    else
    {
        for (TorrentImpl *const torrent : asConst(m_torrents))
        {
            if (torrent->category() == name)
                torrent->handleCategoryOptionsChanged();
        }
    }

    emit categoryOptionsChanged(name);
    return true;
}

bool SessionImpl::removeCategory(const QString &name)
{
    for (TorrentImpl *const torrent : asConst(m_torrents))
    {
        if (torrent->belongsToCategory(name))
            torrent->setCategory(u""_s);
    }

    // remove stored category and its subcategories if exist
    bool result = false;
    if (isSubcategoriesEnabled())
    {
        // remove subcategories
        const QString test = name + u'/';
        Algorithm::removeIf(m_categories, [this, &test, &result](const QString &category, const CategoryOptions &)
        {
            if (category.startsWith(test))
            {
                result = true;
                emit categoryRemoved(category);
                return true;
            }
            return false;
        });
    }

    result = (m_categories.remove(name) > 0) || result;

    if (result)
    {
        // update stored categories
        storeCategories();
        emit categoryRemoved(name);
    }

    return result;
}

bool SessionImpl::isSubcategoriesEnabled() const
{
    return m_isSubcategoriesEnabled;
}

void SessionImpl::setSubcategoriesEnabled(const bool value)
{
    if (isSubcategoriesEnabled() == value) return;

    if (value)
    {
        // expand categories to include all parent categories
        m_categories = expandCategories(m_categories);
        // update stored categories
        storeCategories();
    }
    else
    {
        // reload categories
        loadCategories();
    }

    m_isSubcategoriesEnabled = value;
    emit subcategoriesSupportChanged();
}

bool SessionImpl::useCategoryPathsInManualMode() const
{
    return m_useCategoryPathsInManualMode;
}

void SessionImpl::setUseCategoryPathsInManualMode(const bool value)
{
    m_useCategoryPathsInManualMode = value;
}

Path SessionImpl::suggestedSavePath(const QString &categoryName, std::optional<bool> useAutoTMM) const
{
    const bool useCategoryPaths = useAutoTMM.value_or(!isAutoTMMDisabledByDefault()) || useCategoryPathsInManualMode();
    const auto path = (useCategoryPaths ? categorySavePath(categoryName) : savePath());
    return path;
}

Path SessionImpl::suggestedDownloadPath(const QString &categoryName, std::optional<bool> useAutoTMM) const
{
    const bool useCategoryPaths = useAutoTMM.value_or(!isAutoTMMDisabledByDefault()) || useCategoryPathsInManualMode();
    const auto categoryDownloadPath = this->categoryDownloadPath(categoryName);
    const auto path = ((useCategoryPaths && !categoryDownloadPath.isEmpty()) ? categoryDownloadPath : downloadPath());
    return path;
}

QSet<QString> SessionImpl::tags() const
{
    return m_tags;
}

bool SessionImpl::hasTag(const QString &tag) const
{
    return m_tags.contains(tag);
}

bool SessionImpl::addTag(const QString &tag)
{
    if (!isValidTag(tag) || hasTag(tag))
        return false;

    m_tags.insert(tag);
    m_storedTags = m_tags.values();
    emit tagAdded(tag);
    return true;
}

bool SessionImpl::removeTag(const QString &tag)
{
    if (m_tags.remove(tag))
    {
        for (TorrentImpl *const torrent : asConst(m_torrents))
            torrent->removeTag(tag);
        m_storedTags = m_tags.values();
        emit tagRemoved(tag);
        return true;
    }
    return false;
}

bool SessionImpl::isAutoTMMDisabledByDefault() const
{
    return m_isAutoTMMDisabledByDefault;
}

void SessionImpl::setAutoTMMDisabledByDefault(const bool value)
{
    m_isAutoTMMDisabledByDefault = value;
}

bool SessionImpl::isDisableAutoTMMWhenCategoryChanged() const
{
    return m_isDisableAutoTMMWhenCategoryChanged;
}

void SessionImpl::setDisableAutoTMMWhenCategoryChanged(const bool value)
{
    m_isDisableAutoTMMWhenCategoryChanged = value;
}

bool SessionImpl::isDisableAutoTMMWhenDefaultSavePathChanged() const
{
    return m_isDisableAutoTMMWhenDefaultSavePathChanged;
}

void SessionImpl::setDisableAutoTMMWhenDefaultSavePathChanged(const bool value)
{
    m_isDisableAutoTMMWhenDefaultSavePathChanged = value;
}

bool SessionImpl::isDisableAutoTMMWhenCategorySavePathChanged() const
{
    return m_isDisableAutoTMMWhenCategorySavePathChanged;
}

void SessionImpl::setDisableAutoTMMWhenCategorySavePathChanged(const bool value)
{
    m_isDisableAutoTMMWhenCategorySavePathChanged = value;
}

bool SessionImpl::isAddTorrentToQueueTop() const
{
    return m_isAddTorrentToQueueTop;
}

void SessionImpl::setAddTorrentToQueueTop(bool value)
{
    m_isAddTorrentToQueueTop = value;
}

bool SessionImpl::isAddTorrentPaused() const
{
    return m_isAddTorrentPaused;
}

void SessionImpl::setAddTorrentPaused(const bool value)
{
    m_isAddTorrentPaused = value;
}

Torrent::StopCondition SessionImpl::torrentStopCondition() const
{
    return m_torrentStopCondition;
}

void SessionImpl::setTorrentStopCondition(const Torrent::StopCondition stopCondition)
{
    m_torrentStopCondition = stopCondition;
}

bool SessionImpl::isTrackerEnabled() const
{
    return m_isTrackerEnabled;
}

void SessionImpl::setTrackerEnabled(const bool enabled)
{
    if (m_isTrackerEnabled != enabled)
        m_isTrackerEnabled = enabled;

    // call enableTracker() unconditionally, otherwise port change won't trigger
    // tracker restart
    enableTracker(enabled);
}

qreal SessionImpl::globalMaxRatio() const
{
    return m_globalMaxRatio;
}

// Torrents with a ratio superior to the given value will
// be automatically deleted
void SessionImpl::setGlobalMaxRatio(qreal ratio)
{
    if (ratio < 0)
        ratio = -1.;

    if (ratio != globalMaxRatio())
    {
        m_globalMaxRatio = ratio;
        updateSeedingLimitTimer();
    }
}

int SessionImpl::globalMaxSeedingMinutes() const
{
    return m_globalMaxSeedingMinutes;
}

void SessionImpl::setGlobalMaxSeedingMinutes(int minutes)
{
    if (minutes < 0)
        minutes = -1;

    if (minutes != globalMaxSeedingMinutes())
    {
        m_globalMaxSeedingMinutes = minutes;
        updateSeedingLimitTimer();
    }
}

int SessionImpl::globalMaxInactiveSeedingMinutes() const
{
    return m_globalMaxInactiveSeedingMinutes;
}

void SessionImpl::setGlobalMaxInactiveSeedingMinutes(int minutes)
{
    minutes = std::max(minutes, -1);

    if (minutes != globalMaxInactiveSeedingMinutes())
    {
        m_globalMaxInactiveSeedingMinutes = minutes;
        updateSeedingLimitTimer();
    }
}

void SessionImpl::adjustLimits()
{
    if (isQueueingSystemEnabled())
    {
        lt::settings_pack settingsPack;
        // Internally increase the queue limits to ensure that the magnet is started
        settingsPack.set_int(lt::settings_pack::active_downloads, adjustLimit(maxActiveDownloads()));
        settingsPack.set_int(lt::settings_pack::active_limit, adjustLimit(maxActiveTorrents()));
        m_nativeSession->apply_settings(std::move(settingsPack));
    }
}

void SessionImpl::applyBandwidthLimits()
{
    lt::settings_pack settingsPack;
    settingsPack.set_int(lt::settings_pack::download_rate_limit, downloadSpeedLimit());
    settingsPack.set_int(lt::settings_pack::upload_rate_limit, uploadSpeedLimit());
    m_nativeSession->apply_settings(std::move(settingsPack));
}

void SessionImpl::configure()
{
    m_nativeSession->apply_settings(loadLTSettings());
    configureComponents();

    m_deferredConfigureScheduled = false;
}

void SessionImpl::configureComponents()
{
    // This function contains components/actions that:
    // 1. Need to be setup at start up
    // 2. When deferred configure is called

    configurePeerClasses();

    if (!m_IPFilteringConfigured)
    {
        if (isIPFilteringEnabled())
            enableIPFilter();
        else
            disableIPFilter();
        m_IPFilteringConfigured = true;
    }
}

void SessionImpl::prepareStartup()
{
    qDebug("Initializing torrents resume data storage...");

    const Path dbPath = specialFolderLocation(SpecialFolder::Data) / Path(u"torrents.db"_s);
    const bool dbStorageExists = dbPath.exists();

    auto *context = new ResumeSessionContext(this);
    context->currentStorageType = resumeDataStorageType();

    if (context->currentStorageType == ResumeDataStorageType::SQLite)
    {
        m_resumeDataStorage = new DBResumeDataStorage(dbPath, this);

        if (!dbStorageExists)
        {
            const Path dataPath = specialFolderLocation(SpecialFolder::Data) / Path(u"BT_backup"_s);
            context->startupStorage = new BencodeResumeDataStorage(dataPath, this);
        }
    }
    else
    {
        const Path dataPath = specialFolderLocation(SpecialFolder::Data) / Path(u"BT_backup"_s);
        m_resumeDataStorage = new BencodeResumeDataStorage(dataPath, this);

        if (dbStorageExists)
            context->startupStorage = new DBResumeDataStorage(dbPath, this);
    }

    if (!context->startupStorage)
        context->startupStorage = m_resumeDataStorage;

    connect(context->startupStorage, &ResumeDataStorage::loadStarted, context
            , [this, context](const QVector<TorrentID> &torrents)
    {
        context->totalResumeDataCount = torrents.size();
#ifdef QBT_USES_LIBTORRENT2
        context->indexedTorrents = QSet<TorrentID>(torrents.cbegin(), torrents.cend());
#endif

        handleLoadedResumeData(context);
    });

    connect(context->startupStorage, &ResumeDataStorage::loadFinished, context, [context]()
    {
        context->isLoadFinished = true;
    });

    connect(this, &SessionImpl::torrentsLoaded, context, [this, context](const QVector<Torrent *> &torrents)
    {
        context->processingResumeDataCount -= torrents.count();
        context->finishedResumeDataCount += torrents.count();
        if (!context->isLoadedResumeDataHandlingEnqueued)
        {
            QMetaObject::invokeMethod(this, [this, context]() { handleLoadedResumeData(context); }, Qt::QueuedConnection);
            context->isLoadedResumeDataHandlingEnqueued = true;
        }

        if (!m_refreshEnqueued)
        {
            m_nativeSession->post_torrent_updates();
            m_refreshEnqueued = true;
        }

        emit startupProgressUpdated((context->finishedResumeDataCount * 100.) / context->totalResumeDataCount);
    });

    context->startupStorage->loadAll();
}

void SessionImpl::handleLoadedResumeData(ResumeSessionContext *context)
{
    context->isLoadedResumeDataHandlingEnqueued = false;

    int count = context->processingResumeDataCount;
    while (context->processingResumeDataCount < MAX_PROCESSING_RESUMEDATA_COUNT)
    {
        if (context->loadedResumeData.isEmpty())
            context->loadedResumeData = context->startupStorage->fetchLoadedResumeData();

        if (context->loadedResumeData.isEmpty())
        {
            if (context->processingResumeDataCount == 0)
            {
                if (context->isLoadFinished)
                {
                    endStartup(context);
                }
                else if (!context->isLoadedResumeDataHandlingEnqueued)
                {
                    QMetaObject::invokeMethod(this, [this, context]() { handleLoadedResumeData(context); }, Qt::QueuedConnection);
                    context->isLoadedResumeDataHandlingEnqueued = true;
                }
            }

            break;
        }

        processNextResumeData(context);
        ++count;
    }

    context->finishedResumeDataCount += (count - context->processingResumeDataCount);
}

void SessionImpl::processNextResumeData(ResumeSessionContext *context)
{
    const LoadedResumeData loadedResumeDataItem = context->loadedResumeData.takeFirst();

    TorrentID torrentID = loadedResumeDataItem.torrentID;
#ifdef QBT_USES_LIBTORRENT2
    if (context->skippedIDs.contains(torrentID))
        return;
#endif

    const nonstd::expected<LoadTorrentParams, QString> &loadResumeDataResult = loadedResumeDataItem.result;
    if (!loadResumeDataResult)
    {
        LogMsg(tr("Failed to resume torrent. Torrent: \"%1\". Reason: \"%2\"")
               .arg(torrentID.toString(), loadResumeDataResult.error()), Log::CRITICAL);
        return;
    }

    LoadTorrentParams resumeData = *loadResumeDataResult;
    bool needStore = false;

#ifdef QBT_USES_LIBTORRENT2
    const InfoHash infoHash {(resumeData.ltAddTorrentParams.ti
                ? resumeData.ltAddTorrentParams.ti->info_hashes()
                : resumeData.ltAddTorrentParams.info_hashes)};
    const bool isHybrid = infoHash.isHybrid();
    const auto torrentIDv2 = TorrentID::fromInfoHash(infoHash);
    const auto torrentIDv1 = TorrentID::fromSHA1Hash(infoHash.v1());
    if (torrentID == torrentIDv2)
    {
        if (isHybrid && context->indexedTorrents.contains(torrentIDv1))
        {
            // if we don't have metadata, try to find it in alternative "resume data"
            if (!resumeData.ltAddTorrentParams.ti)
            {
                const nonstd::expected<LoadTorrentParams, QString> loadAltResumeDataResult = context->startupStorage->load(torrentIDv1);
                if (loadAltResumeDataResult)
                    resumeData.ltAddTorrentParams.ti = loadAltResumeDataResult->ltAddTorrentParams.ti;
            }

            // remove alternative "resume data" and skip the attempt to load it
            m_resumeDataStorage->remove(torrentIDv1);
            context->skippedIDs.insert(torrentIDv1);
        }
    }
    else if (torrentID == torrentIDv1)
    {
        torrentID = torrentIDv2;
        needStore = true;
        m_resumeDataStorage->remove(torrentIDv1);

        if (context->indexedTorrents.contains(torrentID))
        {
            context->skippedIDs.insert(torrentID);

            const nonstd::expected<LoadTorrentParams, QString> loadPreferredResumeDataResult = context->startupStorage->load(torrentID);
            if (loadPreferredResumeDataResult)
            {
                std::shared_ptr<lt::torrent_info> ti = resumeData.ltAddTorrentParams.ti;
                resumeData = *loadPreferredResumeDataResult;
                if (!resumeData.ltAddTorrentParams.ti)
                    resumeData.ltAddTorrentParams.ti = std::move(ti);
            }
        }
    }
    else
    {
        LogMsg(tr("Failed to resume torrent: inconsistent torrent ID is detected. Torrent: \"%1\"")
               .arg(torrentID.toString()), Log::WARNING);
        return;
    }
#else
    const lt::sha1_hash infoHash = (resumeData.ltAddTorrentParams.ti
                                      ? resumeData.ltAddTorrentParams.ti->info_hash()
                                      : resumeData.ltAddTorrentParams.info_hash);
    if (torrentID != TorrentID::fromInfoHash(infoHash))
    {
        LogMsg(tr("Failed to resume torrent: inconsistent torrent ID is detected. Torrent: \"%1\"")
               .arg(torrentID.toString()), Log::WARNING);
        return;
    }
#endif

    if (m_resumeDataStorage != context->startupStorage)
       needStore = true;

    // TODO: Remove the following upgrade code in v4.6
    // == BEGIN UPGRADE CODE ==
    if (!needStore)
    {
        if (m_needUpgradeDownloadPath && isDownloadPathEnabled() && !resumeData.useAutoTMM)
        {
            resumeData.downloadPath = downloadPath();
            needStore = true;
        }
    }
    // == END UPGRADE CODE ==

    if (needStore)
         m_resumeDataStorage->store(torrentID, resumeData);

    const QString category = resumeData.category;
    bool isCategoryRecovered = context->recoveredCategories.contains(category);
    if (!category.isEmpty() && (isCategoryRecovered || !m_categories.contains(category)))
    {
        if (!isCategoryRecovered)
        {
            if (addCategory(category))
            {
                context->recoveredCategories.insert(category);
                isCategoryRecovered = true;
                LogMsg(tr("Detected inconsistent data: category is missing from the configuration file."
                          " Category will be recovered but its settings will be reset to default."
                          " Torrent: \"%1\". Category: \"%2\"").arg(torrentID.toString(), category), Log::WARNING);
            }
            else
            {
                resumeData.category.clear();
                LogMsg(tr("Detected inconsistent data: invalid category. Torrent: \"%1\". Category: \"%2\"")
                       .arg(torrentID.toString(), category), Log::WARNING);
            }
        }

        // We should check isCategoryRecovered again since the category
        // can be just recovered by the code above
        if (isCategoryRecovered && resumeData.useAutoTMM)
        {
            const Path storageLocation {resumeData.ltAddTorrentParams.save_path};
            if ((storageLocation != categorySavePath(resumeData.category)) && (storageLocation != categoryDownloadPath(resumeData.category)))
            {
                resumeData.useAutoTMM = false;
                resumeData.savePath = storageLocation;
                resumeData.downloadPath = {};
                LogMsg(tr("Detected mismatch between the save paths of the recovered category and the current save path of the torrent."
                          " Torrent is now switched to Manual mode."
                          " Torrent: \"%1\". Category: \"%2\"").arg(torrentID.toString(), category), Log::WARNING);
            }
        }
    }

    Algorithm::removeIf(resumeData.tags, [this, &torrentID](const QString &tag)
    {
        if (hasTag(tag))
            return false;

        if (addTag(tag))
        {
            LogMsg(tr("Detected inconsistent data: tag is missing from the configuration file."
                      " Tag will be recovered."
                      " Torrent: \"%1\". Tag: \"%2\"").arg(torrentID.toString(), tag), Log::WARNING);
            return false;
        }

        LogMsg(tr("Detected inconsistent data: invalid tag. Torrent: \"%1\". Tag: \"%2\"")
               .arg(torrentID.toString(), tag), Log::WARNING);
        return true;
    });

    resumeData.ltAddTorrentParams.userdata = LTClientData(new ExtensionData);
#ifndef QBT_USES_LIBTORRENT2
    resumeData.ltAddTorrentParams.storage = customStorageConstructor;
#endif

    qDebug() << "Starting up torrent" << torrentID.toString() << "...";
    m_loadingTorrents.insert(torrentID, resumeData);
#ifdef QBT_USES_LIBTORRENT2
    if (infoHash.isHybrid())
    {
        // this allows to know the being added hybrid torrent by its v1 info hash
        // without having yet another mapping table
        m_hybridTorrentsByAltID.insert(torrentIDv1, nullptr);
    }
#endif
    m_nativeSession->async_add_torrent(resumeData.ltAddTorrentParams);
    ++context->processingResumeDataCount;
}

void SessionImpl::endStartup(ResumeSessionContext *context)
{
    if (m_resumeDataStorage != context->startupStorage)
    {
        if (isQueueingSystemEnabled())
            saveTorrentsQueue();

        const Path dbPath = context->startupStorage->path();
        context->startupStorage->deleteLater();

        if (context->currentStorageType == ResumeDataStorageType::Legacy)
        {
            connect(context->startupStorage, &QObject::destroyed, [dbPath]
            {
                Utils::Fs::removeFile(dbPath);
            });
        }
    }

    context->deleteLater();
    connect(context, &QObject::destroyed, this, [this]
    {
        m_nativeSession->resume();
        if (m_refreshEnqueued)
            m_refreshEnqueued = false;
        else
            enqueueRefresh();

        m_statisticsLastUpdateTimer.start();

        // Regular saving of fastresume data
        connect(m_resumeDataTimer, &QTimer::timeout, this, &SessionImpl::generateResumeData);
        const int saveInterval = saveResumeDataInterval();
        if (saveInterval > 0)
        {
            m_resumeDataTimer->setInterval(std::chrono::minutes(saveInterval));
            m_resumeDataTimer->start();
        }

        m_wakeupCheckTimer = new QTimer(this);
        connect(m_wakeupCheckTimer, &QTimer::timeout, this, [this]
        {
            const auto now = QDateTime::currentDateTime();
            if (m_wakeupCheckTimestamp.secsTo(now) > 100)
            {
                LogMsg(tr("System wake-up event detected. Re-announcing to all the trackers..."));
                reannounceToAllTrackers();
            }

            m_wakeupCheckTimestamp = QDateTime::currentDateTime();
        });
        m_wakeupCheckTimestamp = QDateTime::currentDateTime();
        m_wakeupCheckTimer->start(30s);

        m_isRestored = true;
        emit startupProgressUpdated(100);
        emit restored();
    });
}

void SessionImpl::initializeNativeSession()
{
    lt::settings_pack pack = loadLTSettings();

    const std::string peerId = lt::generate_fingerprint(PEER_ID, QBT_VERSION_MAJOR, QBT_VERSION_MINOR, QBT_VERSION_BUGFIX, QBT_VERSION_BUILD);
    pack.set_str(lt::settings_pack::peer_fingerprint, peerId);

    pack.set_bool(lt::settings_pack::listen_system_port_fallback, false);
    pack.set_str(lt::settings_pack::user_agent, USER_AGENT.toStdString());
    pack.set_bool(lt::settings_pack::use_dht_as_fallback, false);
    // Speed up exit
    pack.set_int(lt::settings_pack::auto_scrape_interval, 1200); // 20 minutes
    pack.set_int(lt::settings_pack::auto_scrape_min_interval, 900); // 15 minutes
    // libtorrent 1.1 enables UPnP & NAT-PMP by default
    // turn them off before `lt::session` ctor to avoid split second effects
    pack.set_bool(lt::settings_pack::enable_upnp, false);
    pack.set_bool(lt::settings_pack::enable_natpmp, false);

#ifdef QBT_USES_LIBTORRENT2
    // preserve the same behavior as in earlier libtorrent versions
    pack.set_bool(lt::settings_pack::enable_set_file_valid_data, true);
#endif

    lt::session_params sessionParams {std::move(pack), {}};
#ifdef QBT_USES_LIBTORRENT2
    switch (diskIOType())
    {
    case DiskIOType::Posix:
        sessionParams.disk_io_constructor = customPosixDiskIOConstructor;
        break;
    case DiskIOType::MMap:
        sessionParams.disk_io_constructor = customMMapDiskIOConstructor;
        break;
    default:
        sessionParams.disk_io_constructor = customDiskIOConstructor;
        break;
    }
#endif

#if LIBTORRENT_VERSION_NUM < 20100
    m_nativeSession = new lt::session(sessionParams, lt::session::paused);
#else
    m_nativeSession = new lt::session(sessionParams);
    m_nativeSession->pause();
#endif

    LogMsg(tr("Peer ID: \"%1\"").arg(QString::fromStdString(peerId)), Log::INFO);
    LogMsg(tr("HTTP User-Agent: \"%1\"").arg(USER_AGENT), Log::INFO);
    LogMsg(tr("Distributed Hash Table (DHT) support: %1").arg(isDHTEnabled() ? tr("ON") : tr("OFF")), Log::INFO);
    LogMsg(tr("Local Peer Discovery support: %1").arg(isLSDEnabled() ? tr("ON") : tr("OFF")), Log::INFO);
    // Enhanced features
    const Path peersDbPath = specialFolderLocation(SpecialFolder::Data) / Path(u"peers.db"_s);
    db_connection::instance().init(peersDbPath.toString());
    m_nativeSession->add_extension(&create_drop_bad_peers_plugin);
    if (isAutoBanUnknownPeerEnabled()) {
        m_nativeSession->add_extension(&create_drop_unknown_peers_plugin);
        m_nativeSession->add_extension(&create_drop_offline_downloader_plugin);
    }
    if (isAutoBanBTPlayerPeerEnabled())
        m_nativeSession->add_extension(&create_drop_bittorrent_media_player_plugin);
    m_nativeSession->add_extension(std::make_shared<peer_filter_session_plugin>());

    LogMsg(tr("Peer Exchange (PeX) support: %1").arg(isPeXEnabled() ? tr("ON") : tr("OFF")), Log::INFO);
    LogMsg(tr("Anonymous mode: %1").arg(isAnonymousModeEnabled() ? tr("ON") : tr("OFF")), Log::INFO);
    LogMsg(tr("Encryption support: %1").arg((encryption() == 0) ? tr("ON") : ((encryption() == 1) ? tr("FORCED") : tr("OFF"))), Log::INFO);

    m_nativeSession->set_alert_notify([this]()
    {
        QMetaObject::invokeMethod(this, &SessionImpl::readAlerts, Qt::QueuedConnection);
    });

    // Enabling plugins
    m_nativeSession->add_extension(&lt::create_smart_ban_plugin);
    m_nativeSession->add_extension(&lt::create_ut_metadata_plugin);
    if (isPeXEnabled())
        m_nativeSession->add_extension(&lt::create_ut_pex_plugin);

    auto nativeSessionExtension = std::make_shared<NativeSessionExtension>();
    m_nativeSession->add_extension(nativeSessionExtension);
    m_nativeSessionExtension = nativeSessionExtension.get();
}

void SessionImpl::processBannedIPs(lt::ip_filter &filter)
{
    // First, import current filter
    for (const QString &ip : asConst(m_bannedIPs.get()))
    {
        lt::error_code ec;
        const lt::address addr = lt::make_address(ip.toLatin1().constData(), ec);
        Q_ASSERT(!ec);
        if (!ec)
            filter.add_rule(addr, addr, lt::ip_filter::blocked);
    }
}

int SessionImpl::adjustLimit(const int limit) const
{
    if (limit <= -1)
        return limit;
    // check for overflow: (limit + m_extraLimit) < std::numeric_limits<int>::max()
    return (m_extraLimit < (std::numeric_limits<int>::max() - limit))
        ? (limit + m_extraLimit)
        : std::numeric_limits<int>::max();
}

void SessionImpl::initMetrics()
{
    const auto findMetricIndex = [](const char *name) -> int
    {
        const int index = lt::find_metric_idx(name);
        Q_ASSERT(index >= 0);
        return index;
    };

    // TODO: switch to "designated initializers" in C++20
    m_metricIndices.net.hasIncomingConnections = findMetricIndex("net.has_incoming_connections");
    m_metricIndices.net.sentPayloadBytes = findMetricIndex("net.sent_payload_bytes");
    m_metricIndices.net.recvPayloadBytes = findMetricIndex("net.recv_payload_bytes");
    m_metricIndices.net.sentBytes = findMetricIndex("net.sent_bytes");
    m_metricIndices.net.recvBytes = findMetricIndex("net.recv_bytes");
    m_metricIndices.net.sentIPOverheadBytes = findMetricIndex("net.sent_ip_overhead_bytes");
    m_metricIndices.net.recvIPOverheadBytes = findMetricIndex("net.recv_ip_overhead_bytes");
    m_metricIndices.net.sentTrackerBytes = findMetricIndex("net.sent_tracker_bytes");
    m_metricIndices.net.recvTrackerBytes = findMetricIndex("net.recv_tracker_bytes");
    m_metricIndices.net.recvRedundantBytes = findMetricIndex("net.recv_redundant_bytes");
    m_metricIndices.net.recvFailedBytes = findMetricIndex("net.recv_failed_bytes");

    m_metricIndices.peer.numPeersConnected = findMetricIndex("peer.num_peers_connected");
    m_metricIndices.peer.numPeersDownDisk = findMetricIndex("peer.num_peers_down_disk");
    m_metricIndices.peer.numPeersUpDisk = findMetricIndex("peer.num_peers_up_disk");

    m_metricIndices.dht.dhtBytesIn = findMetricIndex("dht.dht_bytes_in");
    m_metricIndices.dht.dhtBytesOut = findMetricIndex("dht.dht_bytes_out");
    m_metricIndices.dht.dhtNodes = findMetricIndex("dht.dht_nodes");

    m_metricIndices.disk.diskBlocksInUse = findMetricIndex("disk.disk_blocks_in_use");
    m_metricIndices.disk.numBlocksRead = findMetricIndex("disk.num_blocks_read");
#ifndef QBT_USES_LIBTORRENT2
    m_metricIndices.disk.numBlocksCacheHits = findMetricIndex("disk.num_blocks_cache_hits");
#endif
    m_metricIndices.disk.writeJobs = findMetricIndex("disk.num_write_ops");
    m_metricIndices.disk.readJobs = findMetricIndex("disk.num_read_ops");
    m_metricIndices.disk.hashJobs = findMetricIndex("disk.num_blocks_hashed");
    m_metricIndices.disk.queuedDiskJobs = findMetricIndex("disk.queued_disk_jobs");
    m_metricIndices.disk.diskJobTime = findMetricIndex("disk.disk_job_time");
}

lt::settings_pack SessionImpl::loadLTSettings() const
{
    lt::settings_pack settingsPack;

    const lt::alert_category_t alertMask = lt::alert::error_notification
        | lt::alert::file_progress_notification
        | lt::alert::ip_block_notification
        | lt::alert::peer_notification
        | (isPerformanceWarningEnabled() ? lt::alert::performance_warning : lt::alert_category_t())
        | lt::alert::port_mapping_notification
        | lt::alert::status_notification
        | lt::alert::storage_notification
        | lt::alert::tracker_notification;
    settingsPack.set_int(lt::settings_pack::alert_mask, alertMask);

    settingsPack.set_int(lt::settings_pack::connection_speed, connectionSpeed());

    // from libtorrent doc:
    // It will not take affect until the listen_interfaces settings is updated
    settingsPack.set_int(lt::settings_pack::send_socket_buffer_size, socketSendBufferSize());
    settingsPack.set_int(lt::settings_pack::recv_socket_buffer_size, socketReceiveBufferSize());
    settingsPack.set_int(lt::settings_pack::listen_queue_size, socketBacklogSize());

    applyNetworkInterfacesSettings(settingsPack);

    settingsPack.set_int(lt::settings_pack::download_rate_limit, downloadSpeedLimit());
    settingsPack.set_int(lt::settings_pack::upload_rate_limit, uploadSpeedLimit());

    // The most secure, rc4 only so that all streams are encrypted
    settingsPack.set_int(lt::settings_pack::allowed_enc_level, lt::settings_pack::pe_rc4);
    settingsPack.set_bool(lt::settings_pack::prefer_rc4, true);
    switch (encryption())
    {
    case 0: // Enabled
        settingsPack.set_int(lt::settings_pack::out_enc_policy, lt::settings_pack::pe_enabled);
        settingsPack.set_int(lt::settings_pack::in_enc_policy, lt::settings_pack::pe_enabled);
        break;
    case 1: // Forced
        settingsPack.set_int(lt::settings_pack::out_enc_policy, lt::settings_pack::pe_forced);
        settingsPack.set_int(lt::settings_pack::in_enc_policy, lt::settings_pack::pe_forced);
        break;
    default: // Disabled
        settingsPack.set_int(lt::settings_pack::out_enc_policy, lt::settings_pack::pe_disabled);
        settingsPack.set_int(lt::settings_pack::in_enc_policy, lt::settings_pack::pe_disabled);
    }

    settingsPack.set_int(lt::settings_pack::active_checking, maxActiveCheckingTorrents());

    // I2P
#if defined(QBT_USES_LIBTORRENT2) && TORRENT_USE_I2P
    if (isI2PEnabled())
    {
        settingsPack.set_str(lt::settings_pack::i2p_hostname, I2PAddress().toStdString());
        settingsPack.set_int(lt::settings_pack::i2p_port, I2PPort());
        settingsPack.set_bool(lt::settings_pack::allow_i2p_mixed, I2PMixedMode());
    }
    else
    {
        settingsPack.set_str(lt::settings_pack::i2p_hostname, "");
        settingsPack.set_int(lt::settings_pack::i2p_port, 0);
        settingsPack.set_bool(lt::settings_pack::allow_i2p_mixed, false);
    }

    // I2P session options
    settingsPack.set_int(lt::settings_pack::i2p_inbound_quantity, I2PInboundQuantity());
    settingsPack.set_int(lt::settings_pack::i2p_outbound_quantity, I2POutboundQuantity());
    settingsPack.set_int(lt::settings_pack::i2p_inbound_length, I2PInboundLength());
    settingsPack.set_int(lt::settings_pack::i2p_outbound_length, I2POutboundLength());
#endif

    // proxy
    settingsPack.set_int(lt::settings_pack::proxy_type, lt::settings_pack::none);
    const auto *proxyManager = Net::ProxyConfigurationManager::instance();
    const Net::ProxyConfiguration proxyConfig = proxyManager->proxyConfiguration();
    if ((proxyConfig.type != Net::ProxyType::None) && Preferences::instance()->useProxyForBT())
    {
        switch (proxyConfig.type)
        {
        case Net::ProxyType::SOCKS4:
            settingsPack.set_int(lt::settings_pack::proxy_type, lt::settings_pack::socks4);
            break;

        case Net::ProxyType::HTTP:
            if (proxyConfig.authEnabled)
                settingsPack.set_int(lt::settings_pack::proxy_type, lt::settings_pack::http_pw);
            else
                settingsPack.set_int(lt::settings_pack::proxy_type, lt::settings_pack::http);
            break;

        case Net::ProxyType::SOCKS5:
            if (proxyConfig.authEnabled)
                settingsPack.set_int(lt::settings_pack::proxy_type, lt::settings_pack::socks5_pw);
            else
                settingsPack.set_int(lt::settings_pack::proxy_type, lt::settings_pack::socks5);
            break;

        default:
            break;
        }

        settingsPack.set_str(lt::settings_pack::proxy_hostname, proxyConfig.ip.toStdString());
        settingsPack.set_int(lt::settings_pack::proxy_port, proxyConfig.port);

        if (proxyConfig.authEnabled)
        {
            settingsPack.set_str(lt::settings_pack::proxy_username, proxyConfig.username.toStdString());
            settingsPack.set_str(lt::settings_pack::proxy_password, proxyConfig.password.toStdString());
        }

        settingsPack.set_bool(lt::settings_pack::proxy_peer_connections, isProxyPeerConnectionsEnabled());
        settingsPack.set_bool(lt::settings_pack::proxy_hostnames, proxyConfig.hostnameLookupEnabled);
    }

    settingsPack.set_bool(lt::settings_pack::announce_to_all_trackers, announceToAllTrackers());
    settingsPack.set_bool(lt::settings_pack::announce_to_all_tiers, announceToAllTiers());

    settingsPack.set_int(lt::settings_pack::peer_turnover, peerTurnover());
    settingsPack.set_int(lt::settings_pack::peer_turnover_cutoff, peerTurnoverCutoff());
    settingsPack.set_int(lt::settings_pack::peer_turnover_interval, peerTurnoverInterval());

    settingsPack.set_int(lt::settings_pack::max_out_request_queue, requestQueueSize());

#ifdef QBT_USES_LIBTORRENT2
    settingsPack.set_int(lt::settings_pack::metadata_token_limit, Preferences::instance()->getBdecodeTokenLimit());
#endif

    settingsPack.set_int(lt::settings_pack::aio_threads, asyncIOThreads());
#ifdef QBT_USES_LIBTORRENT2
    settingsPack.set_int(lt::settings_pack::hashing_threads, hashingThreads());
#endif
    settingsPack.set_int(lt::settings_pack::file_pool_size, filePoolSize());

    const int checkingMemUsageSize = checkingMemUsage() * 64;
    settingsPack.set_int(lt::settings_pack::checking_mem_usage, checkingMemUsageSize);

#ifndef QBT_USES_LIBTORRENT2
    const int cacheSize = (diskCacheSize() > -1) ? (diskCacheSize() * 64) : -1;
    settingsPack.set_int(lt::settings_pack::cache_size, cacheSize);
    settingsPack.set_int(lt::settings_pack::cache_expiry, diskCacheTTL());
#endif

    settingsPack.set_int(lt::settings_pack::max_queued_disk_bytes, diskQueueSize());

    switch (diskIOReadMode())
    {
    case DiskIOReadMode::DisableOSCache:
        settingsPack.set_int(lt::settings_pack::disk_io_read_mode, lt::settings_pack::disable_os_cache);
        break;
    case DiskIOReadMode::EnableOSCache:
    default:
        settingsPack.set_int(lt::settings_pack::disk_io_read_mode, lt::settings_pack::enable_os_cache);
        break;
    }

    switch (diskIOWriteMode())
    {
    case DiskIOWriteMode::DisableOSCache:
        settingsPack.set_int(lt::settings_pack::disk_io_write_mode, lt::settings_pack::disable_os_cache);
        break;
    case DiskIOWriteMode::EnableOSCache:
    default:
        settingsPack.set_int(lt::settings_pack::disk_io_write_mode, lt::settings_pack::enable_os_cache);
        break;
#ifdef QBT_USES_LIBTORRENT2
    case DiskIOWriteMode::WriteThrough:
        settingsPack.set_int(lt::settings_pack::disk_io_write_mode, lt::settings_pack::write_through);
        break;
#endif
    }

#ifndef QBT_USES_LIBTORRENT2
    settingsPack.set_bool(lt::settings_pack::coalesce_reads, isCoalesceReadWriteEnabled());
    settingsPack.set_bool(lt::settings_pack::coalesce_writes, isCoalesceReadWriteEnabled());
#endif

    settingsPack.set_bool(lt::settings_pack::piece_extent_affinity, usePieceExtentAffinity());

    settingsPack.set_int(lt::settings_pack::suggest_mode, isSuggestModeEnabled()
                         ? lt::settings_pack::suggest_read_cache : lt::settings_pack::no_piece_suggestions);

    settingsPack.set_int(lt::settings_pack::send_buffer_watermark, sendBufferWatermark() * 1024);
    settingsPack.set_int(lt::settings_pack::send_buffer_low_watermark, sendBufferLowWatermark() * 1024);
    settingsPack.set_int(lt::settings_pack::send_buffer_watermark_factor, sendBufferWatermarkFactor());

    settingsPack.set_bool(lt::settings_pack::anonymous_mode, isAnonymousModeEnabled());

    // Queueing System
    if (isQueueingSystemEnabled())
    {
        // Internally increase the queue limits to ensure that the magnet is started
        settingsPack.set_int(lt::settings_pack::active_downloads, adjustLimit(maxActiveDownloads()));
        settingsPack.set_int(lt::settings_pack::active_limit, adjustLimit(maxActiveTorrents()));

        settingsPack.set_int(lt::settings_pack::active_seeds, maxActiveUploads());
        settingsPack.set_bool(lt::settings_pack::dont_count_slow_torrents, ignoreSlowTorrentsForQueueing());
        settingsPack.set_int(lt::settings_pack::inactive_down_rate, downloadRateForSlowTorrents() * 1024); // KiB to Bytes
        settingsPack.set_int(lt::settings_pack::inactive_up_rate, uploadRateForSlowTorrents() * 1024); // KiB to Bytes
        settingsPack.set_int(lt::settings_pack::auto_manage_startup, slowTorrentsInactivityTimer());
    }
    else
    {
        settingsPack.set_int(lt::settings_pack::active_downloads, -1);
        settingsPack.set_int(lt::settings_pack::active_seeds, -1);
        settingsPack.set_int(lt::settings_pack::active_limit, -1);
    }
    settingsPack.set_int(lt::settings_pack::active_tracker_limit, -1);
    settingsPack.set_int(lt::settings_pack::active_dht_limit, -1);
    settingsPack.set_int(lt::settings_pack::active_lsd_limit, -1);
    settingsPack.set_int(lt::settings_pack::alert_queue_size, std::numeric_limits<int>::max() / 2);

    // Outgoing ports
    settingsPack.set_int(lt::settings_pack::outgoing_port, outgoingPortsMin());
    settingsPack.set_int(lt::settings_pack::num_outgoing_ports, (outgoingPortsMax() - outgoingPortsMin()));
    // UPnP lease duration
    settingsPack.set_int(lt::settings_pack::upnp_lease_duration, UPnPLeaseDuration());
    // Type of service
    settingsPack.set_int(lt::settings_pack::peer_tos, peerToS());
    // Include overhead in transfer limits
    settingsPack.set_bool(lt::settings_pack::rate_limit_ip_overhead, includeOverheadInLimits());
    // IP address to announce to trackers
    settingsPack.set_str(lt::settings_pack::announce_ip, announceIP().toStdString());
    // Max concurrent HTTP announces
    settingsPack.set_int(lt::settings_pack::max_concurrent_http_announces, maxConcurrentHTTPAnnounces());
    // Stop tracker timeout
    settingsPack.set_int(lt::settings_pack::stop_tracker_timeout, stopTrackerTimeout());
    // * Max connections limit
    settingsPack.set_int(lt::settings_pack::connections_limit, maxConnections());
    // * Global max upload slots
    settingsPack.set_int(lt::settings_pack::unchoke_slots_limit, maxUploads());
    // uTP
    switch (btProtocol())
    {
    case BTProtocol::Both:
    default:
        settingsPack.set_bool(lt::settings_pack::enable_incoming_tcp, true);
        settingsPack.set_bool(lt::settings_pack::enable_outgoing_tcp, true);
        settingsPack.set_bool(lt::settings_pack::enable_incoming_utp, true);
        settingsPack.set_bool(lt::settings_pack::enable_outgoing_utp, true);
        break;

    case BTProtocol::TCP:
        settingsPack.set_bool(lt::settings_pack::enable_incoming_tcp, true);
        settingsPack.set_bool(lt::settings_pack::enable_outgoing_tcp, true);
        settingsPack.set_bool(lt::settings_pack::enable_incoming_utp, false);
        settingsPack.set_bool(lt::settings_pack::enable_outgoing_utp, false);
        break;

    case BTProtocol::UTP:
        settingsPack.set_bool(lt::settings_pack::enable_incoming_tcp, false);
        settingsPack.set_bool(lt::settings_pack::enable_outgoing_tcp, false);
        settingsPack.set_bool(lt::settings_pack::enable_incoming_utp, true);
        settingsPack.set_bool(lt::settings_pack::enable_outgoing_utp, true);
        break;
    }

    switch (utpMixedMode())
    {
    case MixedModeAlgorithm::TCP:
    default:
        settingsPack.set_int(lt::settings_pack::mixed_mode_algorithm, lt::settings_pack::prefer_tcp);
        break;
    case MixedModeAlgorithm::Proportional:
        settingsPack.set_int(lt::settings_pack::mixed_mode_algorithm, lt::settings_pack::peer_proportional);
        break;
    }

    settingsPack.set_bool(lt::settings_pack::allow_idna, isIDNSupportEnabled());

    settingsPack.set_bool(lt::settings_pack::allow_multiple_connections_per_ip, multiConnectionsPerIpEnabled());

    settingsPack.set_bool(lt::settings_pack::validate_https_trackers, validateHTTPSTrackerCertificate());

    settingsPack.set_bool(lt::settings_pack::ssrf_mitigation, isSSRFMitigationEnabled());

    settingsPack.set_bool(lt::settings_pack::no_connect_privileged_ports, blockPeersOnPrivilegedPorts());

    settingsPack.set_bool(lt::settings_pack::apply_ip_filter_to_trackers, isTrackerFilteringEnabled());

    settingsPack.set_bool(lt::settings_pack::enable_dht, isDHTEnabled());
    if (isDHTEnabled())
        settingsPack.set_str(lt::settings_pack::dht_bootstrap_nodes, "dht.libtorrent.org:25401,router.bittorrent.com:6881,router.utorrent.com:6881,dht.transmissionbt.com:6881,dht.aelitis.com:6881");
    settingsPack.set_bool(lt::settings_pack::enable_lsd, isLSDEnabled());

    switch (chokingAlgorithm())
    {
    case ChokingAlgorithm::FixedSlots:
    default:
        settingsPack.set_int(lt::settings_pack::choking_algorithm, lt::settings_pack::fixed_slots_choker);
        break;
    case ChokingAlgorithm::RateBased:
        settingsPack.set_int(lt::settings_pack::choking_algorithm, lt::settings_pack::rate_based_choker);
        break;
    }

    switch (seedChokingAlgorithm())
    {
    case SeedChokingAlgorithm::RoundRobin:
        settingsPack.set_int(lt::settings_pack::seed_choking_algorithm, lt::settings_pack::round_robin);
        break;
    case SeedChokingAlgorithm::FastestUpload:
    default:
        settingsPack.set_int(lt::settings_pack::seed_choking_algorithm, lt::settings_pack::fastest_upload);
        break;
    case SeedChokingAlgorithm::AntiLeech:
        settingsPack.set_int(lt::settings_pack::seed_choking_algorithm, lt::settings_pack::anti_leech);
        break;
    }

    return settingsPack;
}

void SessionImpl::applyNetworkInterfacesSettings(lt::settings_pack &settingsPack) const
{
    if (m_listenInterfaceConfigured)
        return;

    if (port() > 0)  // user has specified port number
        settingsPack.set_int(lt::settings_pack::max_retry_port_bind, 0);

    QStringList endpoints;
    QStringList outgoingInterfaces;
    const QString portString = u':' + QString::number(port());

    for (const QString &ip : asConst(getListeningIPs()))
    {
        const QHostAddress addr {ip};
        if (!addr.isNull())
        {
            const bool isIPv6 = (addr.protocol() == QAbstractSocket::IPv6Protocol);
            const QString ip = isIPv6
                          ? Utils::Net::canonicalIPv6Addr(addr).toString()
                          : addr.toString();

            endpoints << ((isIPv6 ? (u'[' + ip + u']') : ip) + portString);

            if ((ip != u"0.0.0.0") && (ip != u"::"))
                outgoingInterfaces << ip;
        }
        else
        {
            // ip holds an interface name
#ifdef Q_OS_WIN
            // On Vista+ versions and after Qt 5.5 QNetworkInterface::name() returns
            // the interface's LUID and not the GUID.
            // Libtorrent expects GUIDs for the 'listen_interfaces' setting.
            const QString guid = convertIfaceNameToGuid(ip);
            if (!guid.isEmpty())
            {
                endpoints << (guid + portString);
                outgoingInterfaces << guid;
            }
            else
            {
                LogMsg(tr("Could not find GUID of network interface. Interface: \"%1\"").arg(ip), Log::WARNING);
                // Since we can't get the GUID, we'll pass the interface name instead.
                // Otherwise an empty string will be passed to outgoing_interface which will cause IP leak.
                endpoints << (ip + portString);
                outgoingInterfaces << ip;
            }
#else
            endpoints << (ip + portString);
            outgoingInterfaces << ip;
#endif
        }
    }

    const QString finalEndpoints = endpoints.join(u',');
    settingsPack.set_str(lt::settings_pack::listen_interfaces, finalEndpoints.toStdString());
    LogMsg(tr("Trying to listen on the following list of IP addresses: \"%1\"").arg(finalEndpoints));

    settingsPack.set_str(lt::settings_pack::outgoing_interfaces, outgoingInterfaces.join(u',').toStdString());
    m_listenInterfaceConfigured = true;
}

void SessionImpl::configurePeerClasses()
{
    lt::ip_filter f;
    // lt::make_address("255.255.255.255") crashes on some people's systems
    // so instead we use address_v4::broadcast()
    // Proactively do the same for 0.0.0.0 and address_v4::any()
    f.add_rule(lt::address_v4::any()
               , lt::address_v4::broadcast()
               , 1 << LT::toUnderlyingType(lt::session::global_peer_class_id));

    // IPv6 may not be available on OS and the parsing
    // would result in an exception -> abnormal program termination
    // Affects Windows XP
    try
    {
        f.add_rule(lt::address_v6::any()
                   , lt::make_address("ffff:ffff:ffff:ffff:ffff:ffff:ffff:ffff")
                   , 1 << LT::toUnderlyingType(lt::session::global_peer_class_id));
    }
    catch (const std::exception &) {}

    if (ignoreLimitsOnLAN())
    {
        // local networks
        f.add_rule(lt::make_address("10.0.0.0")
                   , lt::make_address("10.255.255.255")
                   , 1 << LT::toUnderlyingType(lt::session::local_peer_class_id));
        f.add_rule(lt::make_address("172.16.0.0")
                   , lt::make_address("172.31.255.255")
                   , 1 << LT::toUnderlyingType(lt::session::local_peer_class_id));
        f.add_rule(lt::make_address("192.168.0.0")
                   , lt::make_address("192.168.255.255")
                   , 1 << LT::toUnderlyingType(lt::session::local_peer_class_id));
        // link local
        f.add_rule(lt::make_address("169.254.0.0")
                   , lt::make_address("169.254.255.255")
                   , 1 << LT::toUnderlyingType(lt::session::local_peer_class_id));
        // loopback
        f.add_rule(lt::make_address("127.0.0.0")
                   , lt::make_address("127.255.255.255")
                   , 1 << LT::toUnderlyingType(lt::session::local_peer_class_id));

        // IPv6 may not be available on OS and the parsing
        // would result in an exception -> abnormal program termination
        // Affects Windows XP
        try
        {
            // link local
            f.add_rule(lt::make_address("fe80::")
                       , lt::make_address("febf:ffff:ffff:ffff:ffff:ffff:ffff:ffff")
                       , 1 << LT::toUnderlyingType(lt::session::local_peer_class_id));
            // unique local addresses
            f.add_rule(lt::make_address("fc00::")
                       , lt::make_address("fdff:ffff:ffff:ffff:ffff:ffff:ffff:ffff")
                       , 1 << LT::toUnderlyingType(lt::session::local_peer_class_id));
            // loopback
            f.add_rule(lt::address_v6::loopback()
                       , lt::address_v6::loopback()
                       , 1 << LT::toUnderlyingType(lt::session::local_peer_class_id));
        }
        catch (const std::exception &) {}
    }
    m_nativeSession->set_peer_class_filter(f);

    lt::peer_class_type_filter peerClassTypeFilter;
    peerClassTypeFilter.add(lt::peer_class_type_filter::tcp_socket, lt::session::tcp_peer_class_id);
    peerClassTypeFilter.add(lt::peer_class_type_filter::ssl_tcp_socket, lt::session::tcp_peer_class_id);
    peerClassTypeFilter.add(lt::peer_class_type_filter::i2p_socket, lt::session::tcp_peer_class_id);
    if (!isUTPRateLimited())
    {
        peerClassTypeFilter.disallow(lt::peer_class_type_filter::utp_socket
            , lt::session::global_peer_class_id);
        peerClassTypeFilter.disallow(lt::peer_class_type_filter::ssl_utp_socket
            , lt::session::global_peer_class_id);
    }
    m_nativeSession->set_peer_class_type_filter(peerClassTypeFilter);
}

void SessionImpl::enableTracker(const bool enable)
{
    const QString profile = u"embeddedTracker"_s;
    auto *portForwarder = Net::PortForwarder::instance();

    if (enable)
    {
        if (!m_tracker)
            m_tracker = new Tracker(this);

        m_tracker->start();

        const auto *pref = Preferences::instance();
        if (pref->isTrackerPortForwardingEnabled())
            portForwarder->setPorts(profile, {static_cast<quint16>(pref->getTrackerPort())});
        else
            portForwarder->removePorts(profile);
    }
    else
    {
        delete m_tracker;

        portForwarder->removePorts(profile);
    }
}

void SessionImpl::enableBandwidthScheduler()
{
    if (!m_bwScheduler)
    {
        m_bwScheduler = new BandwidthScheduler(this);
        connect(m_bwScheduler.data(), &BandwidthScheduler::bandwidthLimitRequested
                , this, &SessionImpl::setAltGlobalSpeedLimitEnabled);
    }
    m_bwScheduler->start();
}

void SessionImpl::populateAdditionalTrackers()
{
    m_additionalTrackerList.clear();

    const QString trackers = additionalTrackers();
    for (QStringView tracker : asConst(QStringView(trackers).split(u'\n')))
    {
        tracker = tracker.trimmed();
        if (!tracker.isEmpty())
            m_additionalTrackerList.append({tracker.toString()});
    }
}

void SessionImpl::populatePublicTrackers()
{
    m_publicTrackerList.clear();

    const QString trackers = publicTrackers();
    for (QStringView tracker : asConst(QStringView(trackers).split(u'\n')))
    {
        tracker = tracker.trimmed();
        if (!tracker.isEmpty())
            m_publicTrackerList.append({tracker.toString()});
    }
}

void SessionImpl::processShareLimits()
{
    qDebug("Processing share limits...");

    // We shouldn't iterate over `m_torrents` in the loop below
    // since `deleteTorrent()` modifies it indirectly
    const QHash<TorrentID, TorrentImpl *> torrents {m_torrents};
    for (TorrentImpl *const torrent : torrents)
    {
        if (torrent->isFinished() && !torrent->isForced())
        {
            if (torrent->ratioLimit() != Torrent::NO_RATIO_LIMIT)
            {
                const qreal ratio = torrent->realRatio();
                qreal ratioLimit = torrent->ratioLimit();
                if (ratioLimit == Torrent::USE_GLOBAL_RATIO)
                    // If Global Max Ratio is really set...
                    ratioLimit = globalMaxRatio();

                if (ratioLimit >= 0)
                {
                    qDebug("Ratio: %f (limit: %f)", ratio, ratioLimit);

                    if ((ratio <= Torrent::MAX_RATIO) && (ratio >= ratioLimit))
                    {
                        const QString description = tr("Torrent reached the share ratio limit.");
                        const QString torrentName = tr("Torrent: \"%1\".").arg(torrent->name());

                        if (m_maxRatioAction == Remove)
                        {
                            LogMsg(u"%1 %2 %3"_s.arg(description, tr("Removed torrent."), torrentName));
                            deleteTorrent(torrent->id());
                        }
                        else if (m_maxRatioAction == DeleteFiles)
                        {
                            LogMsg(u"%1 %2 %3"_s.arg(description, tr("Removed torrent and deleted its content."), torrentName));
                            deleteTorrent(torrent->id(), DeleteTorrentAndFiles);
                        }
                        else if ((m_maxRatioAction == Pause) && !torrent->isPaused())
                        {
                            torrent->pause();
                            LogMsg(u"%1 %2 %3"_s.arg(description, tr("Torrent paused."), torrentName));
                        }
                        else if ((m_maxRatioAction == EnableSuperSeeding) && !torrent->isPaused() && !torrent->superSeeding())
                        {
                            torrent->setSuperSeeding(true);
                            LogMsg(u"%1 %2 %3"_s.arg(description, tr("Super seeding enabled."), torrentName));
                        }

                        continue;
                    }
                }
            }

            if (torrent->seedingTimeLimit() != Torrent::NO_SEEDING_TIME_LIMIT)
            {
                const qlonglong seedingTimeInMinutes = torrent->finishedTime() / 60;
                int seedingTimeLimit = torrent->seedingTimeLimit();
                if (seedingTimeLimit == Torrent::USE_GLOBAL_SEEDING_TIME)
                {
                     // If Global Seeding Time Limit is really set...
                    seedingTimeLimit = globalMaxSeedingMinutes();
                }

                if (seedingTimeLimit >= 0)
                {
                    if ((seedingTimeInMinutes <= Torrent::MAX_SEEDING_TIME) && (seedingTimeInMinutes >= seedingTimeLimit))
                    {
                        const QString description = tr("Torrent reached the seeding time limit.");
                        const QString torrentName = tr("Torrent: \"%1\".").arg(torrent->name());

                        if (m_maxRatioAction == Remove)
                        {
                            LogMsg(u"%1 %2 %3"_s.arg(description, tr("Removed torrent."), torrentName));
                            deleteTorrent(torrent->id());
                        }
                        else if (m_maxRatioAction == DeleteFiles)
                        {
                            LogMsg(u"%1 %2 %3"_s.arg(description, tr("Removed torrent and deleted its content."), torrentName));
                            deleteTorrent(torrent->id(), DeleteTorrentAndFiles);
                        }
                        else if ((m_maxRatioAction == Pause) && !torrent->isPaused())
                        {
                            torrent->pause();
                            LogMsg(u"%1 %2 %3"_s.arg(description, tr("Torrent paused."), torrentName));
                        }
                        else if ((m_maxRatioAction == EnableSuperSeeding) && !torrent->isPaused() && !torrent->superSeeding())
                        {
                            torrent->setSuperSeeding(true);
                            LogMsg(u"%1 %2 %3"_s.arg(description, tr("Super seeding enabled."), torrentName));
                        }

                        continue;
                    }
                }
            }

            if (torrent->inactiveSeedingTimeLimit() != Torrent::NO_INACTIVE_SEEDING_TIME_LIMIT)
            {
                const qlonglong inactiveSeedingTimeInMinutes = torrent->timeSinceActivity() / 60;
                int inactiveSeedingTimeLimit = torrent->inactiveSeedingTimeLimit();
                if (inactiveSeedingTimeLimit == Torrent::USE_GLOBAL_INACTIVE_SEEDING_TIME)
                {
                    // If Global Seeding Time Limit is really set...
                    inactiveSeedingTimeLimit = globalMaxInactiveSeedingMinutes();
                }

                if (inactiveSeedingTimeLimit >= 0)
                {
                    if ((inactiveSeedingTimeInMinutes <= Torrent::MAX_INACTIVE_SEEDING_TIME) && (inactiveSeedingTimeInMinutes >= inactiveSeedingTimeLimit))
                    {
                        const QString description = tr("Torrent reached the inactive seeding time limit.");
                        const QString torrentName = tr("Torrent: \"%1\".").arg(torrent->name());

                        if (m_maxRatioAction == Remove)
                        {
                            LogMsg(u"%1 %2 %3"_s.arg(description, tr("Removed torrent."), torrentName));
                            deleteTorrent(torrent->id());
                        }
                        else if (m_maxRatioAction == DeleteFiles)
                        {
                            LogMsg(u"%1 %2 %3"_s.arg(description, tr("Removed torrent and deleted its content."), torrentName));
                            deleteTorrent(torrent->id(), DeleteTorrentAndFiles);
                        }
                        else if ((m_maxRatioAction == Pause) && !torrent->isPaused())
                        {
                            torrent->pause();
                            LogMsg(u"%1 %2 %3"_s.arg(description, tr("Torrent paused."), torrentName));
                        }
                        else if ((m_maxRatioAction == EnableSuperSeeding) && !torrent->isPaused() && !torrent->superSeeding())
                        {
                            torrent->setSuperSeeding(true);
                            LogMsg(u"%1 %2 %3"_s.arg(description, tr("Super seeding enabled."), torrentName));
                        }
                    }
                }
            }
        }
    }
}

// Add to BitTorrent session the downloaded torrent file
void SessionImpl::handleDownloadFinished(const Net::DownloadResult &result)
{
    switch (result.status)
    {
    case Net::DownloadStatus::Success:
        emit downloadFromUrlFinished(result.url);
        if (const nonstd::expected<TorrentInfo, QString> loadResult = TorrentInfo::load(result.data); loadResult)
            addTorrent(loadResult.value(), m_downloadedTorrents.take(result.url));
        else
            LogMsg(tr("Failed to load torrent. Reason: \"%1\"").arg(loadResult.error()), Log::WARNING);
        break;
    case Net::DownloadStatus::RedirectedToMagnet:
        emit downloadFromUrlFinished(result.url);
        addTorrent(MagnetUri(result.magnet), m_downloadedTorrents.take(result.url));
        break;
    default:
        emit downloadFromUrlFailed(result.url, result.errorString);
    }
}

void SessionImpl::fileSearchFinished(const TorrentID &id, const Path &savePath, const PathList &fileNames)
{
    TorrentImpl *torrent = m_torrents.value(id);
    if (torrent)
    {
        torrent->fileSearchFinished(savePath, fileNames);
        return;
    }

    const auto loadingTorrentsIter = m_loadingTorrents.find(id);
    if (loadingTorrentsIter != m_loadingTorrents.end())
    {
        LoadTorrentParams &params = loadingTorrentsIter.value();
        lt::add_torrent_params &p = params.ltAddTorrentParams;

        p.save_path = savePath.toString().toStdString();
        const TorrentInfo torrentInfo {*p.ti};
        const auto nativeIndexes = torrentInfo.nativeIndexes();
        for (int i = 0; i < fileNames.size(); ++i)
            p.renamed_files[nativeIndexes[i]] = fileNames[i].toString().toStdString();

        m_nativeSession->async_add_torrent(p);
    }
}

Torrent *SessionImpl::getTorrent(const TorrentID &id) const
{
    return m_torrents.value(id);
}

Torrent *SessionImpl::findTorrent(const InfoHash &infoHash) const
{
    const auto id = TorrentID::fromInfoHash(infoHash);
    if (Torrent *torrent = m_torrents.value(id); torrent)
        return torrent;

    if (!infoHash.isHybrid())
        return m_hybridTorrentsByAltID.value(id);

    // alternative ID can be useful to find existing torrent
    // in case if hybrid torrent was added by v1 info hash
    const auto altID = TorrentID::fromSHA1Hash(infoHash.v1());
    return m_torrents.value(altID);
}

void SessionImpl::banIP(const QString &ip)
{
    if (m_bannedIPs.get().contains(ip))
        return;

    lt::error_code ec;
    const lt::address addr = lt::make_address(ip.toLatin1().constData(), ec);
    Q_ASSERT(!ec);
    if (ec)
        return;

    invokeAsync([session = m_nativeSession, addr]
    {
        lt::ip_filter filter = session->get_ip_filter();
        filter.add_rule(addr, addr, lt::ip_filter::blocked);
        session->set_ip_filter(std::move(filter));
    });

    QStringList bannedIPs = m_bannedIPs;
    bannedIPs.append(ip);
    bannedIPs.sort();
    m_bannedIPs = bannedIPs;
}

// Delete a torrent from the session, given its hash
// and from the disk, if the corresponding deleteOption is chosen
bool SessionImpl::deleteTorrent(const TorrentID &id, const DeleteOption deleteOption)
{
    TorrentImpl *const torrent = m_torrents.take(id);
    if (!torrent) return false;

    qDebug("Deleting torrent with ID: %s", qUtf8Printable(torrent->id().toString()));
    emit torrentAboutToBeRemoved(torrent);

    if (const InfoHash infoHash = torrent->infoHash(); infoHash.isHybrid())
        m_hybridTorrentsByAltID.remove(TorrentID::fromSHA1Hash(infoHash.v1()));

    // Remove it from session
    if (deleteOption == DeleteTorrent)
    {
        m_removingTorrents[torrent->id()] = {torrent->name(), {}, deleteOption};

        const lt::torrent_handle nativeHandle {torrent->nativeHandle()};
        const auto iter = std::find_if(m_moveStorageQueue.begin(), m_moveStorageQueue.end()
                                 , [&nativeHandle](const MoveStorageJob &job)
        {
            return job.torrentHandle == nativeHandle;
        });
        if (iter != m_moveStorageQueue.end())
        {
            // We shouldn't actually remove torrent until existing "move storage jobs" are done
            torrentQueuePositionBottom(nativeHandle);
            nativeHandle.unset_flags(lt::torrent_flags::auto_managed);
            nativeHandle.pause();
        }
        else
        {
            m_nativeSession->remove_torrent(nativeHandle, lt::session::delete_partfile);
        }
    }
    else
    {
        m_removingTorrents[torrent->id()] = {torrent->name(), torrent->rootPath(), deleteOption};

        if (m_moveStorageQueue.size() > 1)
        {
            // Delete "move storage job" for the deleted torrent
            // (note: we shouldn't delete active job)
            const auto iter = std::find_if((m_moveStorageQueue.begin() + 1), m_moveStorageQueue.end()
                                     , [torrent](const MoveStorageJob &job)
            {
                return job.torrentHandle == torrent->nativeHandle();
            });
            if (iter != m_moveStorageQueue.end())
                m_moveStorageQueue.erase(iter);
        }

        m_nativeSession->remove_torrent(torrent->nativeHandle(), lt::session::delete_files);
    }

    // Remove it from torrent resume directory
    m_resumeDataStorage->remove(torrent->id());

    delete torrent;
    return true;
}

bool SessionImpl::cancelDownloadMetadata(const TorrentID &id)
{
    const auto downloadedMetadataIter = m_downloadedMetadata.find(id);
    if (downloadedMetadataIter == m_downloadedMetadata.end())
        return false;

    const lt::torrent_handle nativeHandle = downloadedMetadataIter.value();
    m_downloadedMetadata.erase(downloadedMetadataIter);

    if (!nativeHandle.is_valid())
        return true;

#ifdef QBT_USES_LIBTORRENT2
    const InfoHash infoHash {nativeHandle.info_hashes()};
    if (infoHash.isHybrid())
    {
        // if magnet link was hybrid initially then it is indexed also by v1 info hash
        // so we need to remove both entries
        const auto altID = TorrentID::fromSHA1Hash(infoHash.v1());
        m_downloadedMetadata.remove((altID == downloadedMetadataIter.key()) ? id : altID);
    }
#endif
<<<<<<< HEAD
    m_downloadedMetadata.erase(downloadedMetadataIter);
    --m_extraLimit;
    adjustLimits();
=======

>>>>>>> bfa8dc7f
    m_nativeSession->remove_torrent(nativeHandle, lt::session::delete_files);
    return true;
}

void SessionImpl::increaseTorrentsQueuePos(const QVector<TorrentID> &ids)
{
    using ElementType = std::pair<int, const TorrentImpl *>;
    std::priority_queue<ElementType
        , std::vector<ElementType>
        , std::greater<ElementType>> torrentQueue;

    // Sort torrents by queue position
    for (const TorrentID &id : ids)
    {
        const TorrentImpl *torrent = m_torrents.value(id);
        if (!torrent) continue;
        if (const int position = torrent->queuePosition(); position >= 0)
            torrentQueue.emplace(position, torrent);
    }

    // Increase torrents queue position (starting with the one in the highest queue position)
    while (!torrentQueue.empty())
    {
        const TorrentImpl *torrent = torrentQueue.top().second;
        torrentQueuePositionUp(torrent->nativeHandle());
        torrentQueue.pop();
    }

    m_torrentsQueueChanged = true;
}

void SessionImpl::decreaseTorrentsQueuePos(const QVector<TorrentID> &ids)
{
    using ElementType = std::pair<int, const TorrentImpl *>;
    std::priority_queue<ElementType> torrentQueue;

    // Sort torrents by queue position
    for (const TorrentID &id : ids)
    {
        const TorrentImpl *torrent = m_torrents.value(id);
        if (!torrent) continue;
        if (const int position = torrent->queuePosition(); position >= 0)
            torrentQueue.emplace(position, torrent);
    }

    // Decrease torrents queue position (starting with the one in the lowest queue position)
    while (!torrentQueue.empty())
    {
        const TorrentImpl *torrent = torrentQueue.top().second;
        torrentQueuePositionDown(torrent->nativeHandle());
        torrentQueue.pop();
    }

    for (const lt::torrent_handle &torrentHandle : asConst(m_downloadedMetadata))
        torrentQueuePositionBottom(torrentHandle);

    m_torrentsQueueChanged = true;
}

void SessionImpl::topTorrentsQueuePos(const QVector<TorrentID> &ids)
{
    using ElementType = std::pair<int, const TorrentImpl *>;
    std::priority_queue<ElementType> torrentQueue;

    // Sort torrents by queue position
    for (const TorrentID &id : ids)
    {
        const TorrentImpl *torrent = m_torrents.value(id);
        if (!torrent) continue;
        if (const int position = torrent->queuePosition(); position >= 0)
            torrentQueue.emplace(position, torrent);
    }

    // Top torrents queue position (starting with the one in the lowest queue position)
    while (!torrentQueue.empty())
    {
        const TorrentImpl *torrent = torrentQueue.top().second;
        torrentQueuePositionTop(torrent->nativeHandle());
        torrentQueue.pop();
    }

    m_torrentsQueueChanged = true;
}

void SessionImpl::bottomTorrentsQueuePos(const QVector<TorrentID> &ids)
{
    using ElementType = std::pair<int, const TorrentImpl *>;
    std::priority_queue<ElementType
        , std::vector<ElementType>
        , std::greater<ElementType>> torrentQueue;

    // Sort torrents by queue position
    for (const TorrentID &id : ids)
    {
        const TorrentImpl *torrent = m_torrents.value(id);
        if (!torrent) continue;
        if (const int position = torrent->queuePosition(); position >= 0)
            torrentQueue.emplace(position, torrent);
    }

    // Bottom torrents queue position (starting with the one in the highest queue position)
    while (!torrentQueue.empty())
    {
        const TorrentImpl *torrent = torrentQueue.top().second;
        torrentQueuePositionBottom(torrent->nativeHandle());
        torrentQueue.pop();
    }

    for (const lt::torrent_handle &torrentHandle : asConst(m_downloadedMetadata))
        torrentQueuePositionBottom(torrentHandle);

    m_torrentsQueueChanged = true;
}

void SessionImpl::handleTorrentNeedSaveResumeData(const TorrentImpl *torrent)
{
    if (m_needSaveResumeDataTorrents.empty())
    {
        QMetaObject::invokeMethod(this, [this]()
        {
            for (const TorrentID &torrentID : asConst(m_needSaveResumeDataTorrents))
            {
                TorrentImpl *torrent = m_torrents.value(torrentID);
                if (torrent)
                    torrent->saveResumeData();
            }
            m_needSaveResumeDataTorrents.clear();
        }, Qt::QueuedConnection);
    }

    m_needSaveResumeDataTorrents.insert(torrent->id());
}

void SessionImpl::handleTorrentSaveResumeDataRequested(const TorrentImpl *torrent)
{
    qDebug("Saving resume data is requested for torrent '%s'...", qUtf8Printable(torrent->name()));
    ++m_numResumeData;
}

void SessionImpl::handleTorrentSaveResumeDataFailed(const TorrentImpl *torrent)
{
    Q_UNUSED(torrent);
    --m_numResumeData;
}

QVector<Torrent *> SessionImpl::torrents() const
{
    QVector<Torrent *> result;
    result.reserve(m_torrents.size());
    for (TorrentImpl *torrent : asConst(m_torrents))
        result << torrent;

    return result;
}

qsizetype SessionImpl::torrentsCount() const
{
    return m_torrents.size();
}

bool SessionImpl::addTorrent(const QString &source, const AddTorrentParams &params)
{
    // `source`: .torrent file path/url or magnet uri

    if (!isRestored())
        return false;

    if (Net::DownloadManager::hasSupportedScheme(source))
    {
        LogMsg(tr("Downloading torrent, please wait... Source: \"%1\"").arg(source));
        const auto *pref = Preferences::instance();
        // Launch downloader
        Net::DownloadManager::instance()->download(Net::DownloadRequest(source).limit(pref->getTorrentFileSizeLimit())
                , pref->useProxyForGeneralPurposes(), this, &SessionImpl::handleDownloadFinished);
        m_downloadedTorrents[source] = params;
        return true;
    }

    const MagnetUri magnetUri {source};
    if (magnetUri.isValid())
        return addTorrent(magnetUri, params);

    const Path path {source};
    TorrentFileGuard guard {path};
    const nonstd::expected<TorrentInfo, QString> loadResult = TorrentInfo::loadFromFile(path);
    if (!loadResult)
    {
       LogMsg(tr("Failed to load torrent. Source: \"%1\". Reason: \"%2\"").arg(source, loadResult.error()), Log::WARNING);
       return false;
    }

    guard.markAsAddedToSession();
    return addTorrent(loadResult.value(), params);
}

bool SessionImpl::addTorrent(const MagnetUri &magnetUri, const AddTorrentParams &params)
{
    if (!isRestored())
        return false;

    if (!magnetUri.isValid())
        return false;

    return addTorrent_impl(magnetUri, params);
}

bool SessionImpl::addTorrent(const TorrentInfo &torrentInfo, const AddTorrentParams &params)
{
    if (!isRestored())
        return false;

    return addTorrent_impl(torrentInfo, params);
}

LoadTorrentParams SessionImpl::initLoadTorrentParams(const AddTorrentParams &addTorrentParams)
{
    LoadTorrentParams loadTorrentParams;

    loadTorrentParams.name = addTorrentParams.name;
    loadTorrentParams.firstLastPiecePriority = addTorrentParams.firstLastPiecePriority;
    loadTorrentParams.hasFinishedStatus = addTorrentParams.skipChecking; // do not react on 'torrent_finished_alert' when skipping
    loadTorrentParams.contentLayout = addTorrentParams.contentLayout.value_or(torrentContentLayout());
    loadTorrentParams.operatingMode = (addTorrentParams.addForced ? TorrentOperatingMode::Forced : TorrentOperatingMode::AutoManaged);
    loadTorrentParams.stopped = addTorrentParams.addPaused.value_or(isAddTorrentPaused());
    loadTorrentParams.stopCondition = addTorrentParams.stopCondition.value_or(torrentStopCondition());
    loadTorrentParams.addToQueueTop = addTorrentParams.addToQueueTop.value_or(isAddTorrentToQueueTop());
    loadTorrentParams.ratioLimit = addTorrentParams.ratioLimit;
    loadTorrentParams.seedingTimeLimit = addTorrentParams.seedingTimeLimit;

    const QString category = addTorrentParams.category;
    if (!category.isEmpty() && !m_categories.contains(category) && !addCategory(category))
        loadTorrentParams.category = u""_s;
    else
        loadTorrentParams.category = category;

    const auto defaultSavePath = suggestedSavePath(loadTorrentParams.category, addTorrentParams.useAutoTMM);
    const auto defaultDownloadPath = suggestedDownloadPath(loadTorrentParams.category, addTorrentParams.useAutoTMM);

    loadTorrentParams.useAutoTMM = addTorrentParams.useAutoTMM.value_or(
            addTorrentParams.savePath.isEmpty() && addTorrentParams.downloadPath.isEmpty() && !isAutoTMMDisabledByDefault());

    if (!loadTorrentParams.useAutoTMM)
    {
        if (addTorrentParams.savePath.isAbsolute())
            loadTorrentParams.savePath = addTorrentParams.savePath;
        else
            loadTorrentParams.savePath = defaultSavePath / addTorrentParams.savePath;

        // if useDownloadPath isn't specified but downloadPath is explicitly set we prefer to use it
        const bool useDownloadPath = addTorrentParams.useDownloadPath.value_or(!addTorrentParams.downloadPath.isEmpty() || isDownloadPathEnabled());
        if (useDownloadPath)
        {
            // Overridden "Download path" settings

            if (addTorrentParams.downloadPath.isAbsolute())
            {
                loadTorrentParams.downloadPath = addTorrentParams.downloadPath;
            }
            else
            {
                const Path basePath = (!defaultDownloadPath.isEmpty() ? defaultDownloadPath : downloadPath());
                loadTorrentParams.downloadPath = basePath / addTorrentParams.downloadPath;
            }
        }
    }

    for (const QString &tag : addTorrentParams.tags)
    {
        if (hasTag(tag) || addTag(tag))
            loadTorrentParams.tags.insert(tag);
    }

    return loadTorrentParams;
}

// Add a torrent to the BitTorrent session
bool SessionImpl::addTorrent_impl(const std::variant<MagnetUri, TorrentInfo> &source, const AddTorrentParams &addTorrentParams)
{
    Q_ASSERT(isRestored());

    const bool hasMetadata = std::holds_alternative<TorrentInfo>(source);
    const auto infoHash = (hasMetadata ? std::get<TorrentInfo>(source).infoHash() : std::get<MagnetUri>(source).infoHash());
    const auto id = TorrentID::fromInfoHash(infoHash);

    // alternative ID can be useful to find existing torrent in case if hybrid torrent was added by v1 info hash
    const auto altID = (infoHash.isHybrid() ? TorrentID::fromSHA1Hash(infoHash.v1()) : TorrentID());

    // We should not add the torrent if it is already
    // processed or is pending to add to session
    if (m_loadingTorrents.contains(id) || (infoHash.isHybrid() && m_loadingTorrents.contains(altID)))
        return false;

    if (Torrent *torrent = findTorrent(infoHash))
    {
        // a duplicate torrent is being added
        if (hasMetadata)
        {
            // Trying to set metadata to existing torrent in case if it has none
            torrent->setMetadata(std::get<TorrentInfo>(source));
        }

        if (!isMergeTrackersEnabled())
        {
            LogMsg(tr("Detected an attempt to add a duplicate torrent. Merging of trackers is disabled. Torrent: %1").arg(torrent->name()));
            return false;
        }

        const bool isPrivate = torrent->isPrivate() || (hasMetadata && std::get<TorrentInfo>(source).isPrivate());
        if (isPrivate)
        {
            LogMsg(tr("Detected an attempt to add a duplicate torrent. Trackers cannot be merged because it is a private torrent. Torrent: %1").arg(torrent->name()));
            return false;
        }

        if (hasMetadata)
        {
            const TorrentInfo &torrentInfo = std::get<TorrentInfo>(source);

            // merge trackers and web seeds
            torrent->addTrackers(torrentInfo.trackers());
            torrent->addUrlSeeds(torrentInfo.urlSeeds());
        }
        else
        {
            const MagnetUri &magnetUri = std::get<MagnetUri>(source);

            // merge trackers and web seeds
            torrent->addTrackers(magnetUri.trackers());
            torrent->addUrlSeeds(magnetUri.urlSeeds());
        }

        LogMsg(tr("Detected an attempt to add a duplicate torrent. Trackers are merged from new source. Torrent: %1").arg(torrent->name()));
        return false;
    }

    // It looks illogical that we don't just use an existing handle,
    // but as previous experience has shown, it actually creates unnecessary
    // problems and unwanted behavior due to the fact that it was originally
    // added with parameters other than those provided by the user.
    cancelDownloadMetadata(id);
    if (infoHash.isHybrid())
        cancelDownloadMetadata(altID);

    LoadTorrentParams loadTorrentParams = initLoadTorrentParams(addTorrentParams);
    lt::add_torrent_params &p = loadTorrentParams.ltAddTorrentParams;

    bool isFindingIncompleteFiles = false;

    const bool useAutoTMM = loadTorrentParams.useAutoTMM;
    const Path actualSavePath = useAutoTMM ? categorySavePath(loadTorrentParams.category) : loadTorrentParams.savePath;

    if (hasMetadata)
    {
        const TorrentInfo &torrentInfo = std::get<TorrentInfo>(source);

        Q_ASSERT(addTorrentParams.filePaths.isEmpty() || (addTorrentParams.filePaths.size() == torrentInfo.filesCount()));

        PathList filePaths = addTorrentParams.filePaths;
        if (filePaths.isEmpty())
        {
            filePaths = torrentInfo.filePaths();
            if (loadTorrentParams.contentLayout != TorrentContentLayout::Original)
            {
                const Path originalRootFolder = Path::findRootFolder(filePaths);
                const auto originalContentLayout = (originalRootFolder.isEmpty()
                                                    ? TorrentContentLayout::NoSubfolder
                                                    : TorrentContentLayout::Subfolder);
                if (loadTorrentParams.contentLayout != originalContentLayout)
                {
                    if (loadTorrentParams.contentLayout == TorrentContentLayout::NoSubfolder)
                        Path::stripRootFolder(filePaths);
                    else
                        Path::addRootFolder(filePaths, filePaths.at(0).removedExtension());
                }
            }
        }

        // if torrent name wasn't explicitly set we handle the case of
        // initial renaming of torrent content and rename torrent accordingly
        if (loadTorrentParams.name.isEmpty())
        {
            QString contentName = Path::findRootFolder(filePaths).toString();
            if (contentName.isEmpty() && (filePaths.size() == 1))
                contentName = filePaths.at(0).filename();

            if (!contentName.isEmpty() && (contentName != torrentInfo.name()))
                loadTorrentParams.name = contentName;
        }

        if (!loadTorrentParams.hasFinishedStatus)
        {
            const Path actualDownloadPath = useAutoTMM
                    ? categoryDownloadPath(loadTorrentParams.category) : loadTorrentParams.downloadPath;
            findIncompleteFiles(torrentInfo, actualSavePath, actualDownloadPath, filePaths);
            isFindingIncompleteFiles = true;
        }

        const auto nativeIndexes = torrentInfo.nativeIndexes();
        if (!isFindingIncompleteFiles)
        {
            for (int index = 0; index < filePaths.size(); ++index)
                p.renamed_files[nativeIndexes[index]] = filePaths.at(index).toString().toStdString();
        }

        Q_ASSERT(p.file_priorities.empty());
        Q_ASSERT(addTorrentParams.filePriorities.isEmpty() || (addTorrentParams.filePriorities.size() == nativeIndexes.size()));

        const int internalFilesCount = torrentInfo.nativeInfo()->files().num_files(); // including .pad files
        // Use qBittorrent default priority rather than libtorrent's (4)
        p.file_priorities = std::vector(internalFilesCount, LT::toNative(DownloadPriority::Normal));

        if (addTorrentParams.filePriorities.isEmpty())
        {
            if (isExcludedFileNamesEnabled())
            {
                // Check file name blacklist when priorities are not explicitly set
                for (int i = 0; i < filePaths.size(); ++i)
                {
                    if (isFilenameExcluded(filePaths.at(i).filename()))
                        p.file_priorities[LT::toUnderlyingType(nativeIndexes[i])] = lt::dont_download;
                }
            }
        }
        else
        {
            for (int i = 0; i < addTorrentParams.filePriorities.size(); ++i)
                p.file_priorities[LT::toUnderlyingType(nativeIndexes[i])] = LT::toNative(addTorrentParams.filePriorities[i]);
        }

        p.ti = torrentInfo.nativeInfo();
    }
    else
    {
        const MagnetUri &magnetUri = std::get<MagnetUri>(source);
        p = magnetUri.addTorrentParams();

        if (loadTorrentParams.name.isEmpty() && !p.name.empty())
            loadTorrentParams.name = QString::fromStdString(p.name);
    }

    p.save_path = actualSavePath.toString().toStdString();

    if (isAddTrackersEnabled() && !(hasMetadata && p.ti->priv()))
    {
        p.trackers.reserve(p.trackers.size() + static_cast<std::size_t>(m_additionalTrackerList.size()));
        p.tracker_tiers.reserve(p.trackers.size() + static_cast<std::size_t>(m_additionalTrackerList.size()));
        p.tracker_tiers.resize(p.trackers.size(), 0);
        for (const TrackerEntry &trackerEntry : asConst(m_additionalTrackerList))
        {
            p.trackers.push_back(trackerEntry.url.toStdString());
            p.tracker_tiers.push_back(trackerEntry.tier);
        }
    }

    if (isAutoUpdateTrackersEnabled() && !(hasMetadata && p.ti->priv())) {
        p.trackers.reserve(p.trackers.size() + static_cast<std::size_t>(m_publicTrackerList.size()));
        p.tracker_tiers.reserve(p.trackers.size() + static_cast<std::size_t>(m_publicTrackerList.size()));
        p.tracker_tiers.resize(p.trackers.size(), 0);
        for (const TrackerEntry &trackerEntry : asConst(m_publicTrackerList))
        {
            p.trackers.push_back(trackerEntry.url.toStdString());
            p.tracker_tiers.push_back(trackerEntry.tier);
        }
    }

    p.upload_limit = addTorrentParams.uploadLimit;
    p.download_limit = addTorrentParams.downloadLimit;

    // Preallocation mode
    p.storage_mode = isPreallocationEnabled() ? lt::storage_mode_allocate : lt::storage_mode_sparse;

    if (addTorrentParams.sequential)
        p.flags |= lt::torrent_flags::sequential_download;
    else
        p.flags &= ~lt::torrent_flags::sequential_download;

    // Seeding mode
    // Skip checking and directly start seeding
    if (addTorrentParams.skipChecking)
        p.flags |= lt::torrent_flags::seed_mode;
    else
        p.flags &= ~lt::torrent_flags::seed_mode;

    if (loadTorrentParams.stopped || (loadTorrentParams.operatingMode == TorrentOperatingMode::AutoManaged))
        p.flags |= lt::torrent_flags::paused;
    else
        p.flags &= ~lt::torrent_flags::paused;
    if (loadTorrentParams.stopped || (loadTorrentParams.operatingMode == TorrentOperatingMode::Forced))
        p.flags &= ~lt::torrent_flags::auto_managed;
    else
        p.flags |= lt::torrent_flags::auto_managed;

    p.flags |= lt::torrent_flags::duplicate_is_error;

    p.added_time = std::time(nullptr);

    // Limits
    p.max_connections = maxConnectionsPerTorrent();
    p.max_uploads = maxUploadsPerTorrent();

    p.userdata = LTClientData(new ExtensionData);
#ifndef QBT_USES_LIBTORRENT2
    p.storage = customStorageConstructor;
#endif

    m_loadingTorrents.insert(id, loadTorrentParams);
    if (infoHash.isHybrid())
        m_hybridTorrentsByAltID.insert(altID, nullptr);
    if (!isFindingIncompleteFiles)
        m_nativeSession->async_add_torrent(p);

    return true;
}

void SessionImpl::findIncompleteFiles(const TorrentInfo &torrentInfo, const Path &savePath
        , const Path &downloadPath, const PathList &filePaths) const
{
    Q_ASSERT(filePaths.isEmpty() || (filePaths.size() == torrentInfo.filesCount()));

    const auto searchId = TorrentID::fromInfoHash(torrentInfo.infoHash());
    const PathList originalFileNames = (filePaths.isEmpty() ? torrentInfo.filePaths() : filePaths);
    QMetaObject::invokeMethod(m_fileSearcher, [=]()
    {
        m_fileSearcher->search(searchId, originalFileNames, savePath, downloadPath, isAppendExtensionEnabled());
    });
}

void SessionImpl::enablePortMapping()
{
    invokeAsync([this]
    {
        if (m_isPortMappingEnabled)
            return;

        lt::settings_pack settingsPack;
        settingsPack.set_bool(lt::settings_pack::enable_upnp, true);
        settingsPack.set_bool(lt::settings_pack::enable_natpmp, true);
        m_nativeSession->apply_settings(std::move(settingsPack));

        m_isPortMappingEnabled = true;

        LogMsg(tr("UPnP/NAT-PMP support: ON"), Log::INFO);
    });
}

void SessionImpl::disablePortMapping()
{
    invokeAsync([this]
    {
        if (!m_isPortMappingEnabled)
            return;

        lt::settings_pack settingsPack;
        settingsPack.set_bool(lt::settings_pack::enable_upnp, false);
        settingsPack.set_bool(lt::settings_pack::enable_natpmp, false);
        m_nativeSession->apply_settings(std::move(settingsPack));

        m_mappedPorts.clear();
        m_isPortMappingEnabled = false;

        LogMsg(tr("UPnP/NAT-PMP support: OFF"), Log::INFO);
    });
}

void SessionImpl::addMappedPorts(const QSet<quint16> &ports)
{
    invokeAsync([this, ports]
    {
        if (!m_isPortMappingEnabled)
            return;

        for (const quint16 port : ports)
        {
            if (!m_mappedPorts.contains(port))
                m_mappedPorts.insert(port, m_nativeSession->add_port_mapping(lt::session::tcp, port, port));
        }
    });
}

void SessionImpl::removeMappedPorts(const QSet<quint16> &ports)
{
    invokeAsync([this, ports]
    {
        if (!m_isPortMappingEnabled)
            return;

        Algorithm::removeIf(m_mappedPorts, [this, ports](const quint16 port, const std::vector<lt::port_mapping_t> &handles)
        {
            if (!ports.contains(port))
                return false;

            for (const lt::port_mapping_t &handle : handles)
                m_nativeSession->delete_port_mapping(handle);

            return true;
        });
    });
}

void SessionImpl::invokeAsync(std::function<void ()> func)
{
    m_asyncWorker->start(std::move(func));
}

// Add a torrent to libtorrent session in hidden mode
// and force it to download its metadata
bool SessionImpl::downloadMetadata(const MagnetUri &magnetUri)
{
    if (!magnetUri.isValid())
        return false;

    const InfoHash infoHash = magnetUri.infoHash();

    // We should not add torrent if it's already
    // processed or adding to session
    if (isKnownTorrent(infoHash))
        return false;

    lt::add_torrent_params p = magnetUri.addTorrentParams();

    if (isAddTrackersEnabled())
    {
        // Use "additional trackers" when metadata retrieving (this can help when the DHT nodes are few)
        p.trackers.reserve(p.trackers.size() + static_cast<std::size_t>(m_additionalTrackerList.size()));
        p.tracker_tiers.reserve(p.trackers.size() + static_cast<std::size_t>(m_additionalTrackerList.size()));
        p.tracker_tiers.resize(p.trackers.size(), 0);
        for (const TrackerEntry &trackerEntry : asConst(m_additionalTrackerList))
        {
            p.trackers.push_back(trackerEntry.url.toStdString());
            p.tracker_tiers.push_back(trackerEntry.tier);
        }
    }
    ++m_extraLimit;
    adjustLimits();

    // Flags
    // Preallocation mode
    if (isPreallocationEnabled())
        p.storage_mode = lt::storage_mode_allocate;
    else
        p.storage_mode = lt::storage_mode_sparse;

    // Limits
    p.max_connections = maxConnectionsPerTorrent();
    p.max_uploads = maxUploadsPerTorrent();

    const auto id = TorrentID::fromInfoHash(infoHash);
    const Path savePath = Utils::Fs::tempPath() / Path(id.toString());
    p.save_path = savePath.toString().toStdString();

    // Forced start
    p.flags &= ~lt::torrent_flags::paused;
    p.flags &= ~lt::torrent_flags::auto_managed;

    // Solution to avoid accidental file writes
    p.flags |= lt::torrent_flags::upload_mode;

#ifndef QBT_USES_LIBTORRENT2
    p.storage = customStorageConstructor;
#endif

    // Adding torrent to libtorrent session
    m_nativeSession->async_add_torrent(p);
    m_downloadedMetadata.insert(id, {});

    return true;
}

void SessionImpl::exportTorrentFile(const Torrent *torrent, const Path &folderPath)
{
    if (!folderPath.exists() && !Utils::Fs::mkpath(folderPath))
        return;

    const QString validName = Utils::Fs::toValidFileName(torrent->name());
    QString torrentExportFilename = u"%1.torrent"_s.arg(validName);
    Path newTorrentPath = folderPath / Path(torrentExportFilename);
    int counter = 0;
    while (newTorrentPath.exists())
    {
        // Append number to torrent name to make it unique
        torrentExportFilename = u"%1 %2.torrent"_s.arg(validName).arg(++counter);
        newTorrentPath = folderPath / Path(torrentExportFilename);
    }

    const nonstd::expected<void, QString> result = torrent->exportToFile(newTorrentPath);
    if (!result)
    {
        LogMsg(tr("Failed to export torrent. Torrent: \"%1\". Destination: \"%2\". Reason: \"%3\"")
               .arg(torrent->name(), newTorrentPath.toString(), result.error()), Log::WARNING);
    }
}

void SessionImpl::generateResumeData()
{
    for (TorrentImpl *const torrent : asConst(m_torrents))
    {
        if (!torrent->isValid()) continue;

        if (torrent->needSaveResumeData())
        {
            torrent->saveResumeData();
            m_needSaveResumeDataTorrents.remove(torrent->id());
        }
    }
}

// Called on exit
void SessionImpl::saveResumeData()
{
    for (const TorrentImpl *torrent : asConst(m_torrents))
    {
        // When the session is terminated due to unrecoverable error
        // some of the torrent handles can be corrupted
        try
        {
            torrent->nativeHandle().save_resume_data(lt::torrent_handle::only_if_modified);
            ++m_numResumeData;
        }
        catch (const std::exception &) {}
    }

    // clear queued storage move jobs except the current ongoing one
    if (m_moveStorageQueue.size() > 1)
    {
#if (QT_VERSION < QT_VERSION_CHECK(6, 0, 0))
        m_moveStorageQueue = m_moveStorageQueue.mid(0, 1);
#else
        m_moveStorageQueue.resize(1);
#endif
    }

    QElapsedTimer timer;
    timer.start();

    while ((m_numResumeData > 0) || !m_moveStorageQueue.isEmpty() || m_needSaveTorrentsQueue)
    {
        const lt::seconds waitTime {5};
        const lt::seconds expireTime {30};

        // only terminate when no storage is moving
        if (timer.hasExpired(lt::total_milliseconds(expireTime)) && m_moveStorageQueue.isEmpty())
        {
            LogMsg(tr("Aborted saving resume data. Number of outstanding torrents: %1").arg(QString::number(m_numResumeData))
                , Log::CRITICAL);
            break;
        }

        const std::vector<lt::alert *> alerts = getPendingAlerts(waitTime);

        bool hasWantedAlert = false;
        for (const lt::alert *a : alerts)
        {
            if (const int alertType = a->type();
                (alertType == lt::save_resume_data_alert::alert_type) || (alertType == lt::save_resume_data_failed_alert::alert_type)
                || (alertType == lt::storage_moved_alert::alert_type) || (alertType == lt::storage_moved_failed_alert::alert_type)
                || (alertType == lt::state_update_alert::alert_type))
            {
                hasWantedAlert = true;
            }

            handleAlert(a);
        }

        if (hasWantedAlert)
            timer.start();
    }
}

void SessionImpl::saveTorrentsQueue()
{
    QVector<TorrentID> queue;
    for (const TorrentImpl *torrent : asConst(m_torrents))
    {
        if (const int queuePos = torrent->queuePosition(); queuePos >= 0)
        {
            if (queuePos >= queue.size())
                queue.resize(queuePos + 1);
            queue[queuePos] = torrent->id();
        }
    }

    m_resumeDataStorage->storeQueue(queue);
    m_needSaveTorrentsQueue = false;
}

void SessionImpl::removeTorrentsQueue()
{
    m_resumeDataStorage->storeQueue({});
    m_torrentsQueueChanged = false;
    m_needSaveTorrentsQueue = false;
}

void SessionImpl::setSavePath(const Path &path)
{
    const auto newPath = (path.isAbsolute() ? path : (specialFolderLocation(SpecialFolder::Downloads) / path));
    if (newPath == m_savePath)
        return;

    if (isDisableAutoTMMWhenDefaultSavePathChanged())
    {
        QSet<QString> affectedCatogories {{}}; // includes default (unnamed) category
        for (auto it = m_categories.cbegin(); it != m_categories.cend(); ++it)
        {
            const QString &categoryName = it.key();
            const CategoryOptions &categoryOptions = it.value();
            if (categoryOptions.savePath.isRelative())
                affectedCatogories.insert(categoryName);
        }

        for (TorrentImpl *const torrent : asConst(m_torrents))
        {
            if (affectedCatogories.contains(torrent->category()))
                torrent->setAutoTMMEnabled(false);
        }
    }

    m_savePath = newPath;
    for (TorrentImpl *const torrent : asConst(m_torrents))
        torrent->handleCategoryOptionsChanged();
}

void SessionImpl::setDownloadPath(const Path &path)
{
    const Path newPath = (path.isAbsolute() ? path : (savePath() / Path(u"temp"_s) / path));
    if (newPath == m_downloadPath)
        return;

    if (isDisableAutoTMMWhenDefaultSavePathChanged())
    {
        QSet<QString> affectedCatogories {{}}; // includes default (unnamed) category
        for (auto it = m_categories.cbegin(); it != m_categories.cend(); ++it)
        {
            const QString &categoryName = it.key();
            const CategoryOptions &categoryOptions = it.value();
            const CategoryOptions::DownloadPathOption downloadPathOption =
                    categoryOptions.downloadPath.value_or(CategoryOptions::DownloadPathOption {isDownloadPathEnabled(), downloadPath()});
            if (downloadPathOption.enabled && downloadPathOption.path.isRelative())
                affectedCatogories.insert(categoryName);
        }

        for (TorrentImpl *const torrent : asConst(m_torrents))
        {
            if (affectedCatogories.contains(torrent->category()))
                torrent->setAutoTMMEnabled(false);
        }
    }

    m_downloadPath = newPath;
    for (TorrentImpl *const torrent : asConst(m_torrents))
        torrent->handleCategoryOptionsChanged();
}

#if (QT_VERSION < QT_VERSION_CHECK(6, 0, 0))
void SessionImpl::networkOnlineStateChanged(const bool online)
{
    LogMsg(tr("System network status changed to %1", "e.g: System network status changed to ONLINE").arg(online ? tr("ONLINE") : tr("OFFLINE")), Log::INFO);
}

void SessionImpl::networkConfigurationChange(const QNetworkConfiguration &cfg)
{
    const QString configuredInterfaceName = networkInterface();
    // Empty means "Any Interface". In this case libtorrent has binded to 0.0.0.0 so any change to any interface will
    // be automatically picked up. Otherwise we would rebinding here to 0.0.0.0 again.
    if (configuredInterfaceName.isEmpty()) return;

    const QString changedInterface = cfg.name();

    if (configuredInterfaceName == changedInterface)
    {
        LogMsg(tr("Network configuration of %1 has changed, refreshing session binding", "e.g: Network configuration of tun0 has changed, refreshing session binding").arg(changedInterface), Log::INFO);
        configureListeningInterface();
    }
}
#endif

QStringList SessionImpl::getListeningIPs() const
{
    QStringList IPs;

    const QString ifaceName = networkInterface();
    const QString ifaceAddr = networkInterfaceAddress();
    const QHostAddress configuredAddr(ifaceAddr);
    const bool allIPv4 = (ifaceAddr == u"0.0.0.0"); // Means All IPv4 addresses
    const bool allIPv6 = (ifaceAddr == u"::"); // Means All IPv6 addresses

    if (!ifaceAddr.isEmpty() && !allIPv4 && !allIPv6 && configuredAddr.isNull())
    {
        LogMsg(tr("The configured network address is invalid. Address: \"%1\"").arg(ifaceAddr), Log::CRITICAL);
        // Pass the invalid user configured interface name/address to libtorrent
        // in hopes that it will come online later.
        // This will not cause IP leak but allow user to reconnect the interface
        // and re-establish connection without restarting the client.
        IPs.append(ifaceAddr);
        return IPs;
    }

    if (ifaceName.isEmpty())
    {
        if (ifaceAddr.isEmpty())
            return {u"0.0.0.0"_s, u"::"_s}; // Indicates all interfaces + all addresses (aka default)

        if (allIPv4)
            return {u"0.0.0.0"_s};

        if (allIPv6)
            return {u"::"_s};
    }

    const auto checkAndAddIP = [allIPv4, allIPv6, &IPs](const QHostAddress &addr, const QHostAddress &match)
    {
        if ((allIPv4 && (addr.protocol() != QAbstractSocket::IPv4Protocol))
            || (allIPv6 && (addr.protocol() != QAbstractSocket::IPv6Protocol)))
            return;

        if ((match == addr) || allIPv4 || allIPv6)
            IPs.append(addr.toString());
    };

    if (ifaceName.isEmpty())
    {
        const QList<QHostAddress> addresses = QNetworkInterface::allAddresses();
        for (const auto &addr : addresses)
            checkAndAddIP(addr, configuredAddr);

        // At this point ifaceAddr was non-empty
        // If IPs.isEmpty() it means the configured Address was not found
        if (IPs.isEmpty())
        {
            LogMsg(tr("Failed to find the configured network address to listen on. Address: \"%1\"")
                .arg(ifaceAddr), Log::CRITICAL);
            IPs.append(ifaceAddr);
        }

        return IPs;
    }

    // Attempt to listen on provided interface
    const QNetworkInterface networkIFace = QNetworkInterface::interfaceFromName(ifaceName);
    if (!networkIFace.isValid())
    {
        qDebug("Invalid network interface: %s", qUtf8Printable(ifaceName));
        LogMsg(tr("The configured network interface is invalid. Interface: \"%1\"").arg(ifaceName), Log::CRITICAL);
        IPs.append(ifaceName);
        return IPs;
    }

    if (ifaceAddr.isEmpty())
    {
        IPs.append(ifaceName);
        return IPs; // On Windows calling code converts it to GUID
    }

    const QList<QNetworkAddressEntry> addresses = networkIFace.addressEntries();
    qDebug() << "This network interface has " << addresses.size() << " IP addresses";
    for (const QNetworkAddressEntry &entry : addresses)
        checkAndAddIP(entry.ip(), configuredAddr);

    // Make sure there is at least one IP
    // At this point there was an explicit interface and an explicit address set
    // and the address should have been found
    if (IPs.isEmpty())
    {
        LogMsg(tr("Failed to find the configured network address to listen on. Address: \"%1\"")
            .arg(ifaceAddr), Log::CRITICAL);
        IPs.append(ifaceAddr);
    }

    return IPs;
}

// Set the ports range in which is chosen the port
// the BitTorrent session will listen to
void SessionImpl::configureListeningInterface()
{
    m_listenInterfaceConfigured = false;
    configureDeferred();
}

int SessionImpl::globalDownloadSpeedLimit() const
{
    // Unfortunately the value was saved as KiB instead of B.
    // But it is better to pass it around internally(+ webui) as Bytes.
    return m_globalDownloadSpeedLimit * 1024;
}

void SessionImpl::setGlobalDownloadSpeedLimit(const int limit)
{
    // Unfortunately the value was saved as KiB instead of B.
    // But it is better to pass it around internally(+ webui) as Bytes.
    if (limit == globalDownloadSpeedLimit())
        return;

    if (limit <= 0)
        m_globalDownloadSpeedLimit = 0;
    else if (limit <= 1024)
        m_globalDownloadSpeedLimit = 1;
    else
        m_globalDownloadSpeedLimit = (limit / 1024);

    if (!isAltGlobalSpeedLimitEnabled())
        configureDeferred();
}

int SessionImpl::globalUploadSpeedLimit() const
{
    // Unfortunately the value was saved as KiB instead of B.
    // But it is better to pass it around internally(+ webui) as Bytes.
    return m_globalUploadSpeedLimit * 1024;
}

void SessionImpl::setGlobalUploadSpeedLimit(const int limit)
{
    // Unfortunately the value was saved as KiB instead of B.
    // But it is better to pass it around internally(+ webui) as Bytes.
    if (limit == globalUploadSpeedLimit())
        return;

    if (limit <= 0)
        m_globalUploadSpeedLimit = 0;
    else if (limit <= 1024)
        m_globalUploadSpeedLimit = 1;
    else
        m_globalUploadSpeedLimit = (limit / 1024);

    if (!isAltGlobalSpeedLimitEnabled())
        configureDeferred();
}

int SessionImpl::altGlobalDownloadSpeedLimit() const
{
    // Unfortunately the value was saved as KiB instead of B.
    // But it is better to pass it around internally(+ webui) as Bytes.
    return m_altGlobalDownloadSpeedLimit * 1024;
}

void SessionImpl::setAltGlobalDownloadSpeedLimit(const int limit)
{
    // Unfortunately the value was saved as KiB instead of B.
    // But it is better to pass it around internally(+ webui) as Bytes.
    if (limit == altGlobalDownloadSpeedLimit())
        return;

    if (limit <= 0)
        m_altGlobalDownloadSpeedLimit = 0;
    else if (limit <= 1024)
        m_altGlobalDownloadSpeedLimit = 1;
    else
        m_altGlobalDownloadSpeedLimit = (limit / 1024);

    if (isAltGlobalSpeedLimitEnabled())
        configureDeferred();
}

int SessionImpl::altGlobalUploadSpeedLimit() const
{
    // Unfortunately the value was saved as KiB instead of B.
    // But it is better to pass it around internally(+ webui) as Bytes.
    return m_altGlobalUploadSpeedLimit * 1024;
}

void SessionImpl::setAltGlobalUploadSpeedLimit(const int limit)
{
    // Unfortunately the value was saved as KiB instead of B.
    // But it is better to pass it around internally(+ webui) as Bytes.
    if (limit == altGlobalUploadSpeedLimit())
        return;

    if (limit <= 0)
        m_altGlobalUploadSpeedLimit = 0;
    else if (limit <= 1024)
        m_altGlobalUploadSpeedLimit = 1;
    else
        m_altGlobalUploadSpeedLimit = (limit / 1024);

    if (isAltGlobalSpeedLimitEnabled())
        configureDeferred();
}

int SessionImpl::downloadSpeedLimit() const
{
    return isAltGlobalSpeedLimitEnabled()
            ? altGlobalDownloadSpeedLimit()
            : globalDownloadSpeedLimit();
}

void SessionImpl::setDownloadSpeedLimit(const int limit)
{
    if (isAltGlobalSpeedLimitEnabled())
        setAltGlobalDownloadSpeedLimit(limit);
    else
        setGlobalDownloadSpeedLimit(limit);
}

int SessionImpl::uploadSpeedLimit() const
{
    return isAltGlobalSpeedLimitEnabled()
            ? altGlobalUploadSpeedLimit()
            : globalUploadSpeedLimit();
}

void SessionImpl::setUploadSpeedLimit(const int limit)
{
    if (isAltGlobalSpeedLimitEnabled())
        setAltGlobalUploadSpeedLimit(limit);
    else
        setGlobalUploadSpeedLimit(limit);
}

bool SessionImpl::isAltGlobalSpeedLimitEnabled() const
{
    return m_isAltGlobalSpeedLimitEnabled;
}

void SessionImpl::setAltGlobalSpeedLimitEnabled(const bool enabled)
{
    if (enabled == isAltGlobalSpeedLimitEnabled()) return;

    // Save new state to remember it on startup
    m_isAltGlobalSpeedLimitEnabled = enabled;
    applyBandwidthLimits();
    // Notify
    emit speedLimitModeChanged(m_isAltGlobalSpeedLimitEnabled);
}

bool SessionImpl::isBandwidthSchedulerEnabled() const
{
    return m_isBandwidthSchedulerEnabled;
}

void SessionImpl::setBandwidthSchedulerEnabled(const bool enabled)
{
    if (enabled != isBandwidthSchedulerEnabled())
    {
        m_isBandwidthSchedulerEnabled = enabled;
        if (enabled)
            enableBandwidthScheduler();
        else
            delete m_bwScheduler;
    }
}

bool SessionImpl::isPerformanceWarningEnabled() const
{
    return m_isPerformanceWarningEnabled;
}

void SessionImpl::setPerformanceWarningEnabled(const bool enable)
{
    if (enable == m_isPerformanceWarningEnabled)
        return;

    m_isPerformanceWarningEnabled = enable;
    configureDeferred();
}

int SessionImpl::saveResumeDataInterval() const
{
    return m_saveResumeDataInterval;
}

void SessionImpl::setSaveResumeDataInterval(const int value)
{
    if (value == m_saveResumeDataInterval)
        return;

    m_saveResumeDataInterval = value;

    if (value > 0)
    {
        m_resumeDataTimer->setInterval(std::chrono::minutes(value));
        m_resumeDataTimer->start();
    }
    else
    {
        m_resumeDataTimer->stop();
    }
}

int SessionImpl::port() const
{
    return m_port;
}

void SessionImpl::setPort(const int port)
{
    if (port != m_port)
    {
        m_port = port;
        configureListeningInterface();

        if (isReannounceWhenAddressChangedEnabled())
            reannounceToAllTrackers();
    }
}

QString SessionImpl::networkInterface() const
{
    return m_networkInterface;
}

void SessionImpl::setNetworkInterface(const QString &iface)
{
    if (iface != networkInterface())
    {
        m_networkInterface = iface;
        configureListeningInterface();
    }
}

QString SessionImpl::networkInterfaceName() const
{
    return m_networkInterfaceName;
}

void SessionImpl::setNetworkInterfaceName(const QString &name)
{
    m_networkInterfaceName = name;
}

QString SessionImpl::networkInterfaceAddress() const
{
    return m_networkInterfaceAddress;
}

void SessionImpl::setNetworkInterfaceAddress(const QString &address)
{
    if (address != networkInterfaceAddress())
    {
        m_networkInterfaceAddress = address;
        configureListeningInterface();
    }
}

int SessionImpl::encryption() const
{
    return m_encryption;
}

void SessionImpl::setEncryption(const int state)
{
    if (state != encryption())
    {
        m_encryption = state;
        configureDeferred();
        LogMsg(tr("Encryption support: %1").arg(
            state == 0 ? tr("ON") : ((state == 1) ? tr("FORCED") : tr("OFF")))
            , Log::INFO);
    }
}

int SessionImpl::maxActiveCheckingTorrents() const
{
    return m_maxActiveCheckingTorrents;
}

void SessionImpl::setMaxActiveCheckingTorrents(const int val)
{
    if (val == m_maxActiveCheckingTorrents)
        return;

    m_maxActiveCheckingTorrents = val;
    configureDeferred();
}

bool SessionImpl::isI2PEnabled() const
{
    return m_isI2PEnabled;
}

void SessionImpl::setI2PEnabled(const bool enabled)
{
    if (m_isI2PEnabled != enabled)
    {
        m_isI2PEnabled = enabled;
        configureDeferred();
    }
}

QString SessionImpl::I2PAddress() const
{
    return m_I2PAddress;
}

void SessionImpl::setI2PAddress(const QString &address)
{
    if (m_I2PAddress != address)
    {
        m_I2PAddress = address;
        configureDeferred();
    }
}

int SessionImpl::I2PPort() const
{
    return m_I2PPort;
}

void SessionImpl::setI2PPort(int port)
{
    if (m_I2PPort != port)
    {
        m_I2PPort = port;
        configureDeferred();
    }
}

bool SessionImpl::I2PMixedMode() const
{
    return m_I2PMixedMode;
}

void SessionImpl::setI2PMixedMode(const bool enabled)
{
    if (m_I2PMixedMode != enabled)
    {
        m_I2PMixedMode = enabled;
        configureDeferred();
    }
}

int SessionImpl::I2PInboundQuantity() const
{
    return m_I2PInboundQuantity;
}

void SessionImpl::setI2PInboundQuantity(const int value)
{
    if (value == m_I2PInboundQuantity)
        return;

    m_I2PInboundQuantity = value;
    configureDeferred();
}

int SessionImpl::I2POutboundQuantity() const
{
    return m_I2POutboundQuantity;
}

void SessionImpl::setI2POutboundQuantity(const int value)
{
    if (value == m_I2POutboundQuantity)
        return;

    m_I2POutboundQuantity = value;
    configureDeferred();
}

int SessionImpl::I2PInboundLength() const
{
    return m_I2PInboundLength;
}

void SessionImpl::setI2PInboundLength(const int value)
{
    if (value == m_I2PInboundLength)
        return;

    m_I2PInboundLength = value;
    configureDeferred();
}

int SessionImpl::I2POutboundLength() const
{
    return m_I2POutboundLength;
}

void SessionImpl::setI2POutboundLength(const int value)
{
    if (value == m_I2POutboundLength)
        return;

    m_I2POutboundLength = value;
    configureDeferred();
}

bool SessionImpl::isProxyPeerConnectionsEnabled() const
{
    return m_isProxyPeerConnectionsEnabled;
}

void SessionImpl::setProxyPeerConnectionsEnabled(const bool enabled)
{
    if (enabled != isProxyPeerConnectionsEnabled())
    {
        m_isProxyPeerConnectionsEnabled = enabled;
        configureDeferred();
    }
}

ChokingAlgorithm SessionImpl::chokingAlgorithm() const
{
    return m_chokingAlgorithm;
}

void SessionImpl::setChokingAlgorithm(const ChokingAlgorithm mode)
{
    if (mode == m_chokingAlgorithm) return;

    m_chokingAlgorithm = mode;
    configureDeferred();
}

SeedChokingAlgorithm SessionImpl::seedChokingAlgorithm() const
{
    return m_seedChokingAlgorithm;
}

void SessionImpl::setSeedChokingAlgorithm(const SeedChokingAlgorithm mode)
{
    if (mode == m_seedChokingAlgorithm) return;

    m_seedChokingAlgorithm = mode;
    configureDeferred();
}

bool SessionImpl::isAddTrackersEnabled() const
{
    return m_isAddTrackersEnabled;
}

void SessionImpl::setAddTrackersEnabled(const bool enabled)
{
    m_isAddTrackersEnabled = enabled;
}

QString SessionImpl::additionalTrackers() const
{
    return m_additionalTrackers;
}

void SessionImpl::setAdditionalTrackers(const QString &trackers)
{
    if (trackers != additionalTrackers())
    {
        m_additionalTrackers = trackers;
        populateAdditionalTrackers();
    }
}

bool SessionImpl::isIPFilteringEnabled() const
{
    return m_isIPFilteringEnabled;
}

void SessionImpl::setIPFilteringEnabled(const bool enabled)
{
    if (enabled != m_isIPFilteringEnabled)
    {
        m_isIPFilteringEnabled = enabled;
        m_IPFilteringConfigured = false;
        configureDeferred();
    }
}

Path SessionImpl::IPFilterFile() const
{
    return m_IPFilterFile;
}

void SessionImpl::setIPFilterFile(const Path &path)
{
    if (path != IPFilterFile())
    {
        m_IPFilterFile = path;
        m_IPFilteringConfigured = false;
        configureDeferred();
    }
}

bool SessionImpl::isExcludedFileNamesEnabled() const
{
    return m_isExcludedFileNamesEnabled;
}

void SessionImpl::setExcludedFileNamesEnabled(const bool enabled)
{
    if (m_isExcludedFileNamesEnabled == enabled)
        return;

    m_isExcludedFileNamesEnabled = enabled;

    if (enabled)
        populateExcludedFileNamesRegExpList();
    else
        m_excludedFileNamesRegExpList.clear();
}

QStringList SessionImpl::excludedFileNames() const
{
    return m_excludedFileNames;
}

void SessionImpl::setExcludedFileNames(const QStringList &excludedFileNames)
{
    if (excludedFileNames != m_excludedFileNames)
    {
        m_excludedFileNames = excludedFileNames;
        populateExcludedFileNamesRegExpList();
    }
}

void SessionImpl::populateExcludedFileNamesRegExpList()
{
    const QStringList excludedNames = excludedFileNames();

    m_excludedFileNamesRegExpList.clear();
    m_excludedFileNamesRegExpList.reserve(excludedNames.size());

    for (const QString &str : excludedNames)
    {
        const QString pattern = QRegularExpression::anchoredPattern(QRegularExpression::wildcardToRegularExpression(str));
        const QRegularExpression re {pattern, QRegularExpression::CaseInsensitiveOption};
        m_excludedFileNamesRegExpList.append(re);
    }
}

bool SessionImpl::isFilenameExcluded(const QString &fileName) const
{
    if (!isExcludedFileNamesEnabled())
        return false;

    return std::any_of(m_excludedFileNamesRegExpList.begin(), m_excludedFileNamesRegExpList.end(), [&fileName](const QRegularExpression &re)
    {
        return re.match(fileName).hasMatch();
    });
}

void SessionImpl::setBannedIPs(const QStringList &newList)
{
    if (newList == m_bannedIPs)
        return; // do nothing
    // here filter out incorrect IP
    QStringList filteredList;
    for (const QString &ip : newList)
    {
        if (Utils::Net::isValidIP(ip))
        {
            // the same IPv6 addresses could be written in different forms;
            // QHostAddress::toString() result format follows RFC5952;
            // thus we avoid duplicate entries pointing to the same address
            filteredList << QHostAddress(ip).toString();
        }
        else
        {
            LogMsg(tr("Rejected invalid IP address while applying the list of banned IP addresses. IP: \"%1\"")
                   .arg(ip)
                , Log::WARNING);
        }
    }
    // now we have to sort IPs and make them unique
    filteredList.sort();
    filteredList.removeDuplicates();
    // Again ensure that the new list is different from the stored one.
    if (filteredList == m_bannedIPs)
        return; // do nothing
    // store to session settings
    // also here we have to recreate filter list including 3rd party ban file
    // and install it again into m_session
    m_bannedIPs = filteredList;
    m_IPFilteringConfigured = false;
    configureDeferred();
}

ResumeDataStorageType SessionImpl::resumeDataStorageType() const
{
    return m_resumeDataStorageType;
}

void SessionImpl::setResumeDataStorageType(const ResumeDataStorageType type)
{
    m_resumeDataStorageType = type;
}

bool SessionImpl::isMergeTrackersEnabled() const
{
    return m_isMergeTrackersEnabled;
}

void SessionImpl::setMergeTrackersEnabled(const bool enabled)
{
    m_isMergeTrackersEnabled = enabled;
}

QStringList SessionImpl::bannedIPs() const
{
    return m_bannedIPs;
}

bool SessionImpl::isRestored() const
{
    return m_isRestored;
}

int SessionImpl::maxConnectionsPerTorrent() const
{
    return m_maxConnectionsPerTorrent;
}

void SessionImpl::setMaxConnectionsPerTorrent(int max)
{
    max = (max > 0) ? max : -1;
    if (max != maxConnectionsPerTorrent())
    {
        m_maxConnectionsPerTorrent = max;

        for (const TorrentImpl *torrent : asConst(m_torrents))
        {
            try
            {
                torrent->nativeHandle().set_max_connections(max);
            }
            catch (const std::exception &) {}
        }
    }
}

int SessionImpl::maxUploadsPerTorrent() const
{
    return m_maxUploadsPerTorrent;
}

void SessionImpl::setMaxUploadsPerTorrent(int max)
{
    max = (max > 0) ? max : -1;
    if (max != maxUploadsPerTorrent())
    {
        m_maxUploadsPerTorrent = max;

        for (const TorrentImpl *torrent : asConst(m_torrents))
        {
            try
            {
                torrent->nativeHandle().set_max_uploads(max);
            }
            catch (const std::exception &) {}
        }
    }
}

bool SessionImpl::announceToAllTrackers() const
{
    return m_announceToAllTrackers;
}

void SessionImpl::setAnnounceToAllTrackers(const bool val)
{
    if (val != m_announceToAllTrackers)
    {
        m_announceToAllTrackers = val;
        configureDeferred();
    }
}

bool SessionImpl::announceToAllTiers() const
{
    return m_announceToAllTiers;
}

void SessionImpl::setAnnounceToAllTiers(const bool val)
{
    if (val != m_announceToAllTiers)
    {
        m_announceToAllTiers = val;
        configureDeferred();
    }
}

int SessionImpl::peerTurnover() const
{
    return m_peerTurnover;
}

void SessionImpl::setPeerTurnover(const int val)
{
    if (val == m_peerTurnover)
        return;

    m_peerTurnover = val;
    configureDeferred();
}

int SessionImpl::peerTurnoverCutoff() const
{
    return m_peerTurnoverCutoff;
}

void SessionImpl::setPeerTurnoverCutoff(const int val)
{
    if (val == m_peerTurnoverCutoff)
        return;

    m_peerTurnoverCutoff = val;
    configureDeferred();
}

int SessionImpl::peerTurnoverInterval() const
{
    return m_peerTurnoverInterval;
}

void SessionImpl::setPeerTurnoverInterval(const int val)
{
    if (val == m_peerTurnoverInterval)
        return;

    m_peerTurnoverInterval = val;
    configureDeferred();
}

DiskIOType SessionImpl::diskIOType() const
{
    return m_diskIOType;
}

void SessionImpl::setDiskIOType(const DiskIOType type)
{
    if (type != m_diskIOType)
    {
        m_diskIOType = type;
    }
}

int SessionImpl::requestQueueSize() const
{
    return m_requestQueueSize;
}

void SessionImpl::setRequestQueueSize(const int val)
{
    if (val == m_requestQueueSize)
        return;

    m_requestQueueSize = val;
    configureDeferred();
}

int SessionImpl::asyncIOThreads() const
{
    return std::clamp(m_asyncIOThreads.get(), 1, 1024);
}

void SessionImpl::setAsyncIOThreads(const int num)
{
    if (num == m_asyncIOThreads)
        return;

    m_asyncIOThreads = num;
    configureDeferred();
}

int SessionImpl::hashingThreads() const
{
    return std::clamp(m_hashingThreads.get(), 1, 1024);
}

void SessionImpl::setHashingThreads(const int num)
{
    if (num == m_hashingThreads)
        return;

    m_hashingThreads = num;
    configureDeferred();
}

int SessionImpl::filePoolSize() const
{
    return m_filePoolSize;
}

void SessionImpl::setFilePoolSize(const int size)
{
    if (size == m_filePoolSize)
        return;

    m_filePoolSize = size;
    configureDeferred();
}

int SessionImpl::checkingMemUsage() const
{
    return std::max(1, m_checkingMemUsage.get());
}

void SessionImpl::setCheckingMemUsage(int size)
{
    size = std::max(size, 1);

    if (size == m_checkingMemUsage)
        return;

    m_checkingMemUsage = size;
    configureDeferred();
}

int SessionImpl::diskCacheSize() const
{
#ifdef QBT_APP_64BIT
    return std::min(m_diskCacheSize.get(), 33554431);  // 32768GiB
#else
    // When build as 32bit binary, set the maximum at less than 2GB to prevent crashes
    // allocate 1536MiB and leave 512MiB to the rest of program data in RAM
    return std::min(m_diskCacheSize.get(), 1536);
#endif
}

void SessionImpl::setDiskCacheSize(int size)
{
#ifdef QBT_APP_64BIT
    size = std::min(size, 33554431);  // 32768GiB
#else
    // allocate 1536MiB and leave 512MiB to the rest of program data in RAM
    size = std::min(size, 1536);
#endif
    if (size != m_diskCacheSize)
    {
        m_diskCacheSize = size;
        configureDeferred();
    }
}

int SessionImpl::diskCacheTTL() const
{
    return m_diskCacheTTL;
}

void SessionImpl::setDiskCacheTTL(const int ttl)
{
    if (ttl != m_diskCacheTTL)
    {
        m_diskCacheTTL = ttl;
        configureDeferred();
    }
}

qint64 SessionImpl::diskQueueSize() const
{
    return m_diskQueueSize;
}

void SessionImpl::setDiskQueueSize(const qint64 size)
{
    if (size == m_diskQueueSize)
        return;

    m_diskQueueSize = size;
    configureDeferred();
}

DiskIOReadMode SessionImpl::diskIOReadMode() const
{
    return m_diskIOReadMode;
}

void SessionImpl::setDiskIOReadMode(const DiskIOReadMode mode)
{
    if (mode == m_diskIOReadMode)
        return;

    m_diskIOReadMode = mode;
    configureDeferred();
}

DiskIOWriteMode SessionImpl::diskIOWriteMode() const
{
    return m_diskIOWriteMode;
}

void SessionImpl::setDiskIOWriteMode(const DiskIOWriteMode mode)
{
    if (mode == m_diskIOWriteMode)
        return;

    m_diskIOWriteMode = mode;
    configureDeferred();
}

bool SessionImpl::isCoalesceReadWriteEnabled() const
{
    return m_coalesceReadWriteEnabled;
}

void SessionImpl::setCoalesceReadWriteEnabled(const bool enabled)
{
    if (enabled == m_coalesceReadWriteEnabled) return;

    m_coalesceReadWriteEnabled = enabled;
    configureDeferred();
}

bool SessionImpl::isSuggestModeEnabled() const
{
    return m_isSuggestMode;
}

bool SessionImpl::usePieceExtentAffinity() const
{
    return m_usePieceExtentAffinity;
}

void SessionImpl::setPieceExtentAffinity(const bool enabled)
{
    if (enabled == m_usePieceExtentAffinity) return;

    m_usePieceExtentAffinity = enabled;
    configureDeferred();
}

void SessionImpl::setSuggestMode(const bool mode)
{
    if (mode == m_isSuggestMode) return;

    m_isSuggestMode = mode;
    configureDeferred();
}

int SessionImpl::sendBufferWatermark() const
{
    return m_sendBufferWatermark;
}

void SessionImpl::setSendBufferWatermark(const int value)
{
    if (value == m_sendBufferWatermark) return;

    m_sendBufferWatermark = value;
    configureDeferred();
}

int SessionImpl::sendBufferLowWatermark() const
{
    return m_sendBufferLowWatermark;
}

void SessionImpl::setSendBufferLowWatermark(const int value)
{
    if (value == m_sendBufferLowWatermark) return;

    m_sendBufferLowWatermark = value;
    configureDeferred();
}

int SessionImpl::sendBufferWatermarkFactor() const
{
    return m_sendBufferWatermarkFactor;
}

void SessionImpl::setSendBufferWatermarkFactor(const int value)
{
    if (value == m_sendBufferWatermarkFactor) return;

    m_sendBufferWatermarkFactor = value;
    configureDeferred();
}

int SessionImpl::connectionSpeed() const
{
    return m_connectionSpeed;
}

void SessionImpl::setConnectionSpeed(const int value)
{
    if (value == m_connectionSpeed) return;

    m_connectionSpeed = value;
    configureDeferred();
}

int SessionImpl::socketSendBufferSize() const
{
    return m_socketSendBufferSize;
}

void SessionImpl::setSocketSendBufferSize(const int value)
{
    if (value == m_socketSendBufferSize)
        return;

    m_socketSendBufferSize = value;
    configureDeferred();
}

int SessionImpl::socketReceiveBufferSize() const
{
    return m_socketReceiveBufferSize;
}

void SessionImpl::setSocketReceiveBufferSize(const int value)
{
    if (value == m_socketReceiveBufferSize)
        return;

    m_socketReceiveBufferSize = value;
    configureDeferred();
}

int SessionImpl::socketBacklogSize() const
{
    return m_socketBacklogSize;
}

void SessionImpl::setSocketBacklogSize(const int value)
{
    if (value == m_socketBacklogSize) return;

    m_socketBacklogSize = value;
    configureDeferred();
}

bool SessionImpl::isAnonymousModeEnabled() const
{
    return m_isAnonymousModeEnabled;
}

void SessionImpl::setAnonymousModeEnabled(const bool enabled)
{
    if (enabled != m_isAnonymousModeEnabled)
    {
        m_isAnonymousModeEnabled = enabled;
        configureDeferred();
        LogMsg(tr("Anonymous mode: %1").arg(isAnonymousModeEnabled() ? tr("ON") : tr("OFF"))
            , Log::INFO);
    }
}

bool SessionImpl::isQueueingSystemEnabled() const
{
    return m_isQueueingEnabled;
}

void SessionImpl::setQueueingSystemEnabled(const bool enabled)
{
    if (enabled != m_isQueueingEnabled)
    {
        m_isQueueingEnabled = enabled;
        configureDeferred();

        if (enabled)
            m_torrentsQueueChanged = true;
        else
            removeTorrentsQueue();
    }
}

int SessionImpl::maxActiveDownloads() const
{
    return m_maxActiveDownloads;
}

void SessionImpl::setMaxActiveDownloads(int max)
{
    max = std::max(max, -1);
    if (max != m_maxActiveDownloads)
    {
        m_maxActiveDownloads = max;
        configureDeferred();
    }
}

int SessionImpl::maxActiveUploads() const
{
    return m_maxActiveUploads;
}

void SessionImpl::setMaxActiveUploads(int max)
{
    max = std::max(max, -1);
    if (max != m_maxActiveUploads)
    {
        m_maxActiveUploads = max;
        configureDeferred();
    }
}

int SessionImpl::maxActiveTorrents() const
{
    return m_maxActiveTorrents;
}

void SessionImpl::setMaxActiveTorrents(int max)
{
    max = std::max(max, -1);
    if (max != m_maxActiveTorrents)
    {
        m_maxActiveTorrents = max;
        configureDeferred();
    }
}

bool SessionImpl::ignoreSlowTorrentsForQueueing() const
{
    return m_ignoreSlowTorrentsForQueueing;
}

void SessionImpl::setIgnoreSlowTorrentsForQueueing(const bool ignore)
{
    if (ignore != m_ignoreSlowTorrentsForQueueing)
    {
        m_ignoreSlowTorrentsForQueueing = ignore;
        configureDeferred();
    }
}

int SessionImpl::downloadRateForSlowTorrents() const
{
    return m_downloadRateForSlowTorrents;
}

void SessionImpl::setDownloadRateForSlowTorrents(const int rateInKibiBytes)
{
    if (rateInKibiBytes == m_downloadRateForSlowTorrents)
        return;

    m_downloadRateForSlowTorrents = rateInKibiBytes;
    configureDeferred();
}

int SessionImpl::uploadRateForSlowTorrents() const
{
    return m_uploadRateForSlowTorrents;
}

void SessionImpl::setUploadRateForSlowTorrents(const int rateInKibiBytes)
{
    if (rateInKibiBytes == m_uploadRateForSlowTorrents)
        return;

    m_uploadRateForSlowTorrents = rateInKibiBytes;
    configureDeferred();
}

int SessionImpl::slowTorrentsInactivityTimer() const
{
    return m_slowTorrentsInactivityTimer;
}

void SessionImpl::setSlowTorrentsInactivityTimer(const int timeInSeconds)
{
    if (timeInSeconds == m_slowTorrentsInactivityTimer)
        return;

    m_slowTorrentsInactivityTimer = timeInSeconds;
    configureDeferred();
}

int SessionImpl::outgoingPortsMin() const
{
    return m_outgoingPortsMin;
}

void SessionImpl::setOutgoingPortsMin(const int min)
{
    if (min != m_outgoingPortsMin)
    {
        m_outgoingPortsMin = min;
        configureDeferred();
    }
}

int SessionImpl::outgoingPortsMax() const
{
    return m_outgoingPortsMax;
}

void SessionImpl::setOutgoingPortsMax(const int max)
{
    if (max != m_outgoingPortsMax)
    {
        m_outgoingPortsMax = max;
        configureDeferred();
    }
}

int SessionImpl::UPnPLeaseDuration() const
{
    return m_UPnPLeaseDuration;
}

void SessionImpl::setUPnPLeaseDuration(const int duration)
{
    if (duration != m_UPnPLeaseDuration)
    {
        m_UPnPLeaseDuration = duration;
        configureDeferred();
    }
}

int SessionImpl::peerToS() const
{
    return m_peerToS;
}

void SessionImpl::setPeerToS(const int value)
{
    if (value == m_peerToS)
        return;

    m_peerToS = value;
    configureDeferred();
}

bool SessionImpl::ignoreLimitsOnLAN() const
{
    return m_ignoreLimitsOnLAN;
}

void SessionImpl::setIgnoreLimitsOnLAN(const bool ignore)
{
    if (ignore != m_ignoreLimitsOnLAN)
    {
        m_ignoreLimitsOnLAN = ignore;
        configureDeferred();
    }
}

bool SessionImpl::includeOverheadInLimits() const
{
    return m_includeOverheadInLimits;
}

void SessionImpl::setIncludeOverheadInLimits(const bool include)
{
    if (include != m_includeOverheadInLimits)
    {
        m_includeOverheadInLimits = include;
        configureDeferred();
    }
}

QString SessionImpl::announceIP() const
{
    return m_announceIP;
}

void SessionImpl::setAnnounceIP(const QString &ip)
{
    if (ip != m_announceIP)
    {
        m_announceIP = ip;
        configureDeferred();
    }
}

int SessionImpl::maxConcurrentHTTPAnnounces() const
{
    return m_maxConcurrentHTTPAnnounces;
}

void SessionImpl::setMaxConcurrentHTTPAnnounces(const int value)
{
    if (value == m_maxConcurrentHTTPAnnounces)
        return;

    m_maxConcurrentHTTPAnnounces = value;
    configureDeferred();
}

bool SessionImpl::isReannounceWhenAddressChangedEnabled() const
{
    return m_isReannounceWhenAddressChangedEnabled;
}

void SessionImpl::setReannounceWhenAddressChangedEnabled(const bool enabled)
{
    if (enabled == m_isReannounceWhenAddressChangedEnabled)
        return;

    m_isReannounceWhenAddressChangedEnabled = enabled;
}

void SessionImpl::reannounceToAllTrackers() const
{
    for (const TorrentImpl *torrent : asConst(m_torrents))
    {
        try
        {
            torrent->nativeHandle().force_reannounce(0, -1, lt::torrent_handle::ignore_min_interval);
        }
        catch (const std::exception &) {}
    }
}

int SessionImpl::stopTrackerTimeout() const
{
    return m_stopTrackerTimeout;
}

void SessionImpl::setStopTrackerTimeout(const int value)
{
    if (value == m_stopTrackerTimeout)
        return;

    m_stopTrackerTimeout = value;
    configureDeferred();
}

int SessionImpl::maxConnections() const
{
    return m_maxConnections;
}

void SessionImpl::setMaxConnections(int max)
{
    max = (max > 0) ? max : -1;
    if (max != m_maxConnections)
    {
        m_maxConnections = max;
        configureDeferred();
    }
}

int SessionImpl::maxUploads() const
{
    return m_maxUploads;
}

void SessionImpl::setMaxUploads(int max)
{
    max = (max > 0) ? max : -1;
    if (max != m_maxUploads)
    {
        m_maxUploads = max;
        configureDeferred();
    }
}

BTProtocol SessionImpl::btProtocol() const
{
    return m_btProtocol;
}

void SessionImpl::setBTProtocol(const BTProtocol protocol)
{
    if ((protocol < BTProtocol::Both) || (BTProtocol::UTP < protocol))
        return;

    if (protocol == m_btProtocol) return;

    m_btProtocol = protocol;
    configureDeferred();
}

bool SessionImpl::isUTPRateLimited() const
{
    return m_isUTPRateLimited;
}

void SessionImpl::setUTPRateLimited(const bool limited)
{
    if (limited != m_isUTPRateLimited)
    {
        m_isUTPRateLimited = limited;
        configureDeferred();
    }
}

MixedModeAlgorithm SessionImpl::utpMixedMode() const
{
    return m_utpMixedMode;
}

void SessionImpl::setUtpMixedMode(const MixedModeAlgorithm mode)
{
    if (mode == m_utpMixedMode) return;

    m_utpMixedMode = mode;
    configureDeferred();
}

bool SessionImpl::isIDNSupportEnabled() const
{
    return m_IDNSupportEnabled;
}

void SessionImpl::setIDNSupportEnabled(const bool enabled)
{
    if (enabled == m_IDNSupportEnabled) return;

    m_IDNSupportEnabled = enabled;
    configureDeferred();
}

bool SessionImpl::multiConnectionsPerIpEnabled() const
{
    return m_multiConnectionsPerIpEnabled;
}

void SessionImpl::setMultiConnectionsPerIpEnabled(const bool enabled)
{
    if (enabled == m_multiConnectionsPerIpEnabled) return;

    m_multiConnectionsPerIpEnabled = enabled;
    configureDeferred();
}

bool SessionImpl::validateHTTPSTrackerCertificate() const
{
    return m_validateHTTPSTrackerCertificate;
}

void SessionImpl::setValidateHTTPSTrackerCertificate(const bool enabled)
{
    if (enabled == m_validateHTTPSTrackerCertificate) return;

    m_validateHTTPSTrackerCertificate = enabled;
    configureDeferred();
}

bool SessionImpl::isSSRFMitigationEnabled() const
{
    return m_SSRFMitigationEnabled;
}

void SessionImpl::setSSRFMitigationEnabled(const bool enabled)
{
    if (enabled == m_SSRFMitigationEnabled) return;

    m_SSRFMitigationEnabled = enabled;
    configureDeferred();
}

bool SessionImpl::blockPeersOnPrivilegedPorts() const
{
    return m_blockPeersOnPrivilegedPorts;
}

void SessionImpl::setBlockPeersOnPrivilegedPorts(const bool enabled)
{
    if (enabled == m_blockPeersOnPrivilegedPorts) return;

    m_blockPeersOnPrivilegedPorts = enabled;
    configureDeferred();
}

bool SessionImpl::isTrackerFilteringEnabled() const
{
    return m_isTrackerFilteringEnabled;
}

void SessionImpl::setTrackerFilteringEnabled(const bool enabled)
{
    if (enabled != m_isTrackerFilteringEnabled)
    {
        m_isTrackerFilteringEnabled = enabled;
        configureDeferred();
    }
}

bool SessionImpl::isAutoBanUnknownPeerEnabled() const
{
    return m_autoBanUnknownPeer;
}

void SessionImpl::setAutoBanUnknownPeer(bool value)
{
    if (value != isAutoBanUnknownPeerEnabled()) {
        m_autoBanUnknownPeer = value;
        LogMsg(tr("Restart is required to toggle Auto Ban Unknown Client support"), Log::WARNING);
    }
}

bool SessionImpl::isAutoBanBTPlayerPeerEnabled() const
{
    return m_autoBanBTPlayerPeer;
}

void SessionImpl::setAutoBanBTPlayerPeer(bool value)
{
    if (value != isAutoBanBTPlayerPeerEnabled()) {
        m_autoBanBTPlayerPeer = value;
        LogMsg(tr("Restart is required to toggle Auto Ban Bittorrent Media Player support"), Log::WARNING);
    }
}

bool SessionImpl::isListening() const
{
    return m_nativeSessionExtension->isSessionListening();
}

MaxRatioAction SessionImpl::maxRatioAction() const
{
    return static_cast<MaxRatioAction>(m_maxRatioAction.get());
}

void SessionImpl::setMaxRatioAction(const MaxRatioAction act)
{
    m_maxRatioAction = static_cast<int>(act);
}

bool SessionImpl::isKnownTorrent(const InfoHash &infoHash) const
{
    const bool isHybrid = infoHash.isHybrid();
    const auto id = TorrentID::fromInfoHash(infoHash);
    // alternative ID can be useful to find existing torrent
    // in case if hybrid torrent was added by v1 info hash
    const auto altID = (isHybrid ? TorrentID::fromSHA1Hash(infoHash.v1()) : TorrentID());

    if (m_loadingTorrents.contains(id) || (isHybrid && m_loadingTorrents.contains(altID)))
        return true;
    if (m_downloadedMetadata.contains(id) || (isHybrid && m_downloadedMetadata.contains(altID)))
        return true;
    return findTorrent(infoHash);
}

void SessionImpl::updateSeedingLimitTimer()
{
    if ((globalMaxRatio() == Torrent::NO_RATIO_LIMIT) && !hasPerTorrentRatioLimit()
        && (globalMaxSeedingMinutes() == Torrent::NO_SEEDING_TIME_LIMIT) && !hasPerTorrentSeedingTimeLimit()
        && (globalMaxInactiveSeedingMinutes() == Torrent::NO_INACTIVE_SEEDING_TIME_LIMIT) && !hasPerTorrentInactiveSeedingTimeLimit())
        {
        if (m_seedingLimitTimer->isActive())
            m_seedingLimitTimer->stop();
    }
    else if (!m_seedingLimitTimer->isActive())
    {
        m_seedingLimitTimer->start();
    }
}

void SessionImpl::handleTorrentShareLimitChanged(TorrentImpl *const)
{
    updateSeedingLimitTimer();
}

void SessionImpl::handleTorrentNameChanged(TorrentImpl *const)
{
}

void SessionImpl::handleTorrentSavePathChanged(TorrentImpl *const torrent)
{
    emit torrentSavePathChanged(torrent);
}

void SessionImpl::handleTorrentCategoryChanged(TorrentImpl *const torrent, const QString &oldCategory)
{
    emit torrentCategoryChanged(torrent, oldCategory);
}

void SessionImpl::handleTorrentTagAdded(TorrentImpl *const torrent, const QString &tag)
{
    emit torrentTagAdded(torrent, tag);
}

void SessionImpl::handleTorrentTagRemoved(TorrentImpl *const torrent, const QString &tag)
{
    emit torrentTagRemoved(torrent, tag);
}

void SessionImpl::handleTorrentSavingModeChanged(TorrentImpl *const torrent)
{
    emit torrentSavingModeChanged(torrent);
}

void SessionImpl::handleTorrentTrackersAdded(TorrentImpl *const torrent, const QVector<TrackerEntry> &newTrackers)
{
    for (const TrackerEntry &newTracker : newTrackers)
        LogMsg(tr("Added tracker to torrent. Torrent: \"%1\". Tracker: \"%2\"").arg(torrent->name(), newTracker.url));
    emit trackersAdded(torrent, newTrackers);
    if (torrent->trackers().size() == newTrackers.size())
        emit trackerlessStateChanged(torrent, false);
    emit trackersChanged(torrent);
}

void SessionImpl::handleTorrentTrackersRemoved(TorrentImpl *const torrent, const QStringList &deletedTrackers)
{
    for (const QString &deletedTracker : deletedTrackers)
        LogMsg(tr("Removed tracker from torrent. Torrent: \"%1\". Tracker: \"%2\"").arg(torrent->name(), deletedTracker));
    emit trackersRemoved(torrent, deletedTrackers);
    if (torrent->trackers().isEmpty())
        emit trackerlessStateChanged(torrent, true);
    emit trackersChanged(torrent);
}

void SessionImpl::handleTorrentTrackersChanged(TorrentImpl *const torrent)
{
    emit trackersChanged(torrent);
}

void SessionImpl::handleTorrentUrlSeedsAdded(TorrentImpl *const torrent, const QVector<QUrl> &newUrlSeeds)
{
    for (const QUrl &newUrlSeed : newUrlSeeds)
        LogMsg(tr("Added URL seed to torrent. Torrent: \"%1\". URL: \"%2\"").arg(torrent->name(), newUrlSeed.toString()));
}

void SessionImpl::handleTorrentUrlSeedsRemoved(TorrentImpl *const torrent, const QVector<QUrl> &urlSeeds)
{
    for (const QUrl &urlSeed : urlSeeds)
        LogMsg(tr("Removed URL seed from torrent. Torrent: \"%1\". URL: \"%2\"").arg(torrent->name(), urlSeed.toString()));
}

void SessionImpl::handleTorrentMetadataReceived(TorrentImpl *const torrent)
{
    if (!torrentExportDirectory().isEmpty())
        exportTorrentFile(torrent, torrentExportDirectory());

    emit torrentMetadataReceived(torrent);
}

void SessionImpl::handleTorrentPaused(TorrentImpl *const torrent)
{
    LogMsg(tr("Torrent paused. Torrent: \"%1\"").arg(torrent->name()));
    emit torrentPaused(torrent);
}

void SessionImpl::handleTorrentResumed(TorrentImpl *const torrent)
{
    LogMsg(tr("Torrent resumed. Torrent: \"%1\"").arg(torrent->name()));
    emit torrentResumed(torrent);
}

void SessionImpl::handleTorrentChecked(TorrentImpl *const torrent)
{
    emit torrentFinishedChecking(torrent);
}

void SessionImpl::handleTorrentFinished(TorrentImpl *const torrent)
{
    LogMsg(tr("Torrent download finished. Torrent: \"%1\"").arg(torrent->name()));
    emit torrentFinished(torrent);

    if (const Path exportPath = finishedTorrentExportDirectory(); !exportPath.isEmpty())
        exportTorrentFile(torrent, exportPath);

    // Check whether it contains .torrent files
    for (const Path &torrentRelpath : asConst(torrent->filePaths()))
    {
        if (torrentRelpath.hasExtension(u".torrent"_s))
        {
            emit recursiveTorrentDownloadPossible(torrent);
            break;
        }
    }

    const bool hasUnfinishedTorrents = std::any_of(m_torrents.cbegin(), m_torrents.cend(), [](const TorrentImpl *torrent)
    {
        return !(torrent->isFinished() || torrent->isPaused() || torrent->isErrored());
    });
    if (!hasUnfinishedTorrents)
        emit allTorrentsFinished();
}

void SessionImpl::handleTorrentResumeDataReady(TorrentImpl *const torrent, const LoadTorrentParams &data)
{
    --m_numResumeData;

    m_resumeDataStorage->store(torrent->id(), data);
    const auto iter = m_changedTorrentIDs.find(torrent->id());
    if (iter != m_changedTorrentIDs.end())
    {
        m_resumeDataStorage->remove(iter.value());
        m_changedTorrentIDs.erase(iter);
    }
}

void SessionImpl::handleTorrentInfoHashChanged(TorrentImpl *torrent, const InfoHash &prevInfoHash)
{
    Q_ASSERT(torrent->infoHash().isHybrid());

    m_hybridTorrentsByAltID.insert(TorrentID::fromSHA1Hash(torrent->infoHash().v1()), torrent);

    const auto prevID = TorrentID::fromInfoHash(prevInfoHash);
    const TorrentID currentID = torrent->id();
    if (currentID != prevID)
    {
        m_torrents[torrent->id()] = m_torrents.take(prevID);
        m_changedTorrentIDs[torrent->id()] = prevID;
    }
}

void SessionImpl::handleTorrentStorageMovingStateChanged(TorrentImpl *torrent)
{
    emit torrentsUpdated({torrent});
}

bool SessionImpl::addMoveTorrentStorageJob(TorrentImpl *torrent, const Path &newPath, const MoveStorageMode mode, const MoveStorageContext context)
{
    Q_ASSERT(torrent);

    const lt::torrent_handle torrentHandle = torrent->nativeHandle();
    const Path currentLocation = torrent->actualStorageLocation();
    const bool torrentHasActiveJob = !m_moveStorageQueue.isEmpty() && (m_moveStorageQueue.first().torrentHandle == torrentHandle);

    if (m_moveStorageQueue.size() > 1)
    {
        auto iter = std::find_if((m_moveStorageQueue.begin() + 1), m_moveStorageQueue.end()
                , [&torrentHandle](const MoveStorageJob &job)
        {
            return job.torrentHandle == torrentHandle;
        });

        if (iter != m_moveStorageQueue.end())
        {
            // remove existing inactive job
            torrent->handleMoveStorageJobFinished(currentLocation, iter->context, torrentHasActiveJob);
            LogMsg(tr("Torrent move canceled. Torrent: \"%1\". Source: \"%2\". Destination: \"%3\"").arg(torrent->name(), currentLocation.toString(), iter->path.toString()));
            m_moveStorageQueue.erase(iter);
        }
    }

    if (torrentHasActiveJob)
    {
        // if there is active job for this torrent prevent creating meaningless
        // job that will move torrent to the same location as current one
        if (m_moveStorageQueue.first().path == newPath)
        {
            LogMsg(tr("Failed to enqueue torrent move. Torrent: \"%1\". Source: \"%2\". Destination: \"%3\". Reason: torrent is currently moving to the destination")
                   .arg(torrent->name(), currentLocation.toString(), newPath.toString()));
            return false;
        }
    }
    else
    {
        if (currentLocation == newPath)
        {
            LogMsg(tr("Failed to enqueue torrent move. Torrent: \"%1\". Source: \"%2\" Destination: \"%3\". Reason: both paths point to the same location")
                   .arg(torrent->name(), currentLocation.toString(), newPath.toString()));
            return false;
        }
    }

    const MoveStorageJob moveStorageJob {torrentHandle, newPath, mode, context};
    m_moveStorageQueue << moveStorageJob;
    LogMsg(tr("Enqueued torrent move. Torrent: \"%1\". Source: \"%2\". Destination: \"%3\"").arg(torrent->name(), currentLocation.toString(), newPath.toString()));

    if (m_moveStorageQueue.size() == 1)
        moveTorrentStorage(moveStorageJob);

    return true;
}

void SessionImpl::moveTorrentStorage(const MoveStorageJob &job) const
{
#ifdef QBT_USES_LIBTORRENT2
    const auto id = TorrentID::fromInfoHash(job.torrentHandle.info_hashes());
#else
    const auto id = TorrentID::fromInfoHash(job.torrentHandle.info_hash());
#endif
    const TorrentImpl *torrent = m_torrents.value(id);
    const QString torrentName = (torrent ? torrent->name() : id.toString());
    LogMsg(tr("Start moving torrent. Torrent: \"%1\". Destination: \"%2\"").arg(torrentName, job.path.toString()));

    job.torrentHandle.move_storage(job.path.toString().toStdString(), toNative(job.mode));
}

void SessionImpl::handleMoveTorrentStorageJobFinished(const Path &newPath)
{
    const MoveStorageJob finishedJob = m_moveStorageQueue.takeFirst();
    if (!m_moveStorageQueue.isEmpty())
        moveTorrentStorage(m_moveStorageQueue.first());

    const auto iter = std::find_if(m_moveStorageQueue.cbegin(), m_moveStorageQueue.cend()
            , [&finishedJob](const MoveStorageJob &job)
    {
        return job.torrentHandle == finishedJob.torrentHandle;
    });

    const bool torrentHasOutstandingJob = (iter != m_moveStorageQueue.cend());

    TorrentImpl *torrent = m_torrents.value(finishedJob.torrentHandle.info_hash());
    if (torrent)
    {
        torrent->handleMoveStorageJobFinished(newPath, finishedJob.context, torrentHasOutstandingJob);
    }
    else if (!torrentHasOutstandingJob)
    {
        // Last job is completed for torrent that being removing, so actually remove it
        const lt::torrent_handle nativeHandle {finishedJob.torrentHandle};
        const RemovingTorrentData &removingTorrentData = m_removingTorrents[nativeHandle.info_hash()];
        if (removingTorrentData.deleteOption == DeleteTorrent)
            m_nativeSession->remove_torrent(nativeHandle, lt::session::delete_partfile);
    }
}

void SessionImpl::storeCategories() const
{
    QJsonObject jsonObj;
    for (auto it = m_categories.cbegin(); it != m_categories.cend(); ++it)
    {
        const QString &categoryName = it.key();
        const CategoryOptions &categoryOptions = it.value();
        jsonObj[categoryName] = categoryOptions.toJSON();
    }

    const Path path = specialFolderLocation(SpecialFolder::Config) / CATEGORIES_FILE_NAME;
    const QByteArray data = QJsonDocument(jsonObj).toJson();
    const nonstd::expected<void, QString> result = Utils::IO::saveToFile(path, data);
    if (!result)
    {
        LogMsg(tr("Failed to save Categories configuration. File: \"%1\". Error: \"%2\"")
               .arg(path.toString(), result.error()), Log::WARNING);
    }
}

void SessionImpl::upgradeCategories()
{
    const auto legacyCategories = SettingValue<QVariantMap>(u"BitTorrent/Session/Categories"_s).get();
    for (auto it = legacyCategories.cbegin(); it != legacyCategories.cend(); ++it)
    {
        const QString &categoryName = it.key();
        CategoryOptions categoryOptions;
        categoryOptions.savePath = Path(it.value().toString());
        m_categories[categoryName] = categoryOptions;
    }

    storeCategories();
}

void SessionImpl::loadCategories()
{
    m_categories.clear();

    const Path path = specialFolderLocation(SpecialFolder::Config) / CATEGORIES_FILE_NAME;
    if (!path.exists())
    {
        // TODO: Remove the following upgrade code in v4.5
        // == BEGIN UPGRADE CODE ==
        upgradeCategories();
        m_needUpgradeDownloadPath = true;
        // == END UPGRADE CODE ==

//        return;
    }

    const int fileMaxSize = 1024 * 1024;
    const auto readResult = Utils::IO::readFile(path, fileMaxSize);
    if (!readResult)
    {
        LogMsg(tr("Failed to load Categories. %1").arg(readResult.error().message), Log::WARNING);
        return;
    }

    QJsonParseError jsonError;
    const QJsonDocument jsonDoc = QJsonDocument::fromJson(readResult.value(), &jsonError);
    if (jsonError.error != QJsonParseError::NoError)
    {
        LogMsg(tr("Failed to parse Categories configuration. File: \"%1\". Error: \"%2\"")
               .arg(path.toString(), jsonError.errorString()), Log::WARNING);
        return;
    }

    if (!jsonDoc.isObject())
    {
        LogMsg(tr("Failed to load Categories configuration. File: \"%1\". Error: \"Invalid data format\"")
               .arg(path.toString()), Log::WARNING);
        return;
    }

    const QJsonObject jsonObj = jsonDoc.object();
    for (auto it = jsonObj.constBegin(); it != jsonObj.constEnd(); ++it)
    {
        const QString &categoryName = it.key();
        const auto categoryOptions = CategoryOptions::fromJSON(it.value().toObject());
        m_categories[categoryName] = categoryOptions;
    }
}

bool SessionImpl::hasPerTorrentRatioLimit() const
{
    return std::any_of(m_torrents.cbegin(), m_torrents.cend(), [](const TorrentImpl *torrent)
    {
        return (torrent->ratioLimit() >= 0);
    });
}

bool SessionImpl::hasPerTorrentSeedingTimeLimit() const
{
    return std::any_of(m_torrents.cbegin(), m_torrents.cend(), [](const TorrentImpl *torrent)
    {
        return (torrent->seedingTimeLimit() >= 0);
    });
}

bool SessionImpl::hasPerTorrentInactiveSeedingTimeLimit() const
{
    return std::any_of(m_torrents.cbegin(), m_torrents.cend(), [](const TorrentImpl *torrent)
    {
       return (torrent->inactiveSeedingTimeLimit() >= 0);
    });
}

void SessionImpl::configureDeferred()
{
    if (m_deferredConfigureScheduled)
        return;

    m_deferredConfigureScheduled = true;
    QMetaObject::invokeMethod(this, qOverload<>(&SessionImpl::configure), Qt::QueuedConnection);
}

// Enable IP Filtering
// this method creates ban list from scratch combining user ban list and 3rd party ban list file
void SessionImpl::enableIPFilter()
{
    qDebug("Enabling IPFilter");
    // 1. Parse the IP filter
    // 2. In the slot add the manually banned IPs to the provided lt::ip_filter
    // 3. Set the ip_filter in one go so there isn't a time window where there isn't an ip_filter
    //    set between clearing the old one and setting the new one.
    if (!m_filterParser)
    {
        m_filterParser = new FilterParserThread(this);
        connect(m_filterParser.data(), &FilterParserThread::IPFilterParsed, this, &SessionImpl::handleIPFilterParsed);
        connect(m_filterParser.data(), &FilterParserThread::IPFilterError, this, &SessionImpl::handleIPFilterError);
    }
    m_filterParser->processFilterFile(IPFilterFile());
}

// Disable IP Filtering
void SessionImpl::disableIPFilter()
{
    qDebug("Disabling IPFilter");
    if (m_filterParser)
    {
        disconnect(m_filterParser.data(), nullptr, this, nullptr);
        delete m_filterParser;
    }

    // Add the banned IPs after the IPFilter disabling
    // which creates an empty filter and overrides all previously
    // applied bans.
    lt::ip_filter filter;
    processBannedIPs(filter);
    m_nativeSession->set_ip_filter(filter);
}

void SessionImpl::recursiveTorrentDownload(const TorrentID &id)
{
    const TorrentImpl *torrent = m_torrents.value(id);
    if (!torrent)
        return;

    for (const Path &torrentRelpath : asConst(torrent->filePaths()))
    {
        if (torrentRelpath.hasExtension(u".torrent"_s))
        {
            const Path torrentFullpath = torrent->savePath() / torrentRelpath;

            LogMsg(tr("Recursive download .torrent file within torrent. Source torrent: \"%1\". File: \"%2\"")
                .arg(torrent->name(), torrentFullpath.toString()));

            AddTorrentParams params;
            // Passing the save path along to the sub torrent file
            params.savePath = torrent->savePath();
            const nonstd::expected<TorrentInfo, QString> loadResult = TorrentInfo::loadFromFile(torrentFullpath);
            if (loadResult)
            {
                addTorrent(loadResult.value(), params);
            }
            else
            {
                LogMsg(tr("Failed to load .torrent file within torrent. Source torrent: \"%1\". File: \"%2\". Error: \"%3\"")
                    .arg(torrent->name(), torrentFullpath.toString(), loadResult.error()), Log::WARNING);
            }
        }
    }
}

const SessionStatus &SessionImpl::status() const
{
    return m_status;
}

const CacheStatus &SessionImpl::cacheStatus() const
{
    return m_cacheStatus;
}

void SessionImpl::enqueueRefresh()
{
    Q_ASSERT(!m_refreshEnqueued);

    QTimer::singleShot(refreshInterval(), Qt::CoarseTimer, this, [this]
    {
        m_nativeSession->post_torrent_updates();
        m_nativeSession->post_session_stats();

        if (m_torrentsQueueChanged)
        {
            m_torrentsQueueChanged = false;
            m_needSaveTorrentsQueue = true;
        }
    });

    m_refreshEnqueued = true;
}

void SessionImpl::handleIPFilterParsed(const int ruleCount)
{
    if (m_filterParser)
    {
        lt::ip_filter filter = m_filterParser->IPfilter();
        processBannedIPs(filter);
        m_nativeSession->set_ip_filter(filter);
    }
    LogMsg(tr("Successfully parsed the IP filter file. Number of rules applied: %1").arg(ruleCount));
    emit IPFilterParsed(false, ruleCount);
}

void SessionImpl::handleIPFilterError()
{
    lt::ip_filter filter;
    processBannedIPs(filter);
    m_nativeSession->set_ip_filter(filter);

    LogMsg(tr("Failed to parse the IP filter file"), Log::WARNING);
    emit IPFilterParsed(true, 0);
}

std::vector<lt::alert *> SessionImpl::getPendingAlerts(const lt::time_duration time) const
{
    if (time > lt::time_duration::zero())
        m_nativeSession->wait_for_alert(time);

    std::vector<lt::alert *> alerts;
    m_nativeSession->pop_alerts(&alerts);
    return alerts;
}

TorrentContentLayout SessionImpl::torrentContentLayout() const
{
    return m_torrentContentLayout;
}

void SessionImpl::setTorrentContentLayout(const TorrentContentLayout value)
{
    m_torrentContentLayout = value;
}

// Read alerts sent by the BitTorrent session
void SessionImpl::readAlerts()
{
    const std::vector<lt::alert *> alerts = getPendingAlerts();
    handleAddTorrentAlerts(alerts);
    for (const lt::alert *a : alerts)
        handleAlert(a);

    processTrackerStatuses();
}

void SessionImpl::handleAddTorrentAlerts(const std::vector<lt::alert *> &alerts)
{
    QVector<Torrent *> loadedTorrents;
    if (!isRestored())
        loadedTorrents.reserve(MAX_PROCESSING_RESUMEDATA_COUNT);

    for (const lt::alert *a : alerts)
    {
        if (a->type() != lt::add_torrent_alert::alert_type)
            continue;

        const auto *alert = static_cast<const lt::add_torrent_alert *>(a);
        if (alert->error)
        {
            const QString msg = QString::fromStdString(alert->message());
            LogMsg(tr("Failed to load torrent. Reason: \"%1\"").arg(msg), Log::WARNING);
            emit loadTorrentFailed(msg);

            const lt::add_torrent_params &params = alert->params;
            const bool hasMetadata = (params.ti && params.ti->is_valid());
#ifdef QBT_USES_LIBTORRENT2
            const InfoHash infoHash {(hasMetadata ? params.ti->info_hashes() : params.info_hashes)};
            if (infoHash.isHybrid())
                m_hybridTorrentsByAltID.remove(TorrentID::fromSHA1Hash(infoHash.v1()));
#else
            const InfoHash infoHash {(hasMetadata ? params.ti->info_hash() : params.info_hash)};
#endif
            if (const auto loadingTorrentsIter = m_loadingTorrents.find(TorrentID::fromInfoHash(infoHash))
                    ; loadingTorrentsIter != m_loadingTorrents.end())
            {
                m_loadingTorrents.erase(loadingTorrentsIter);
            }
            else if (const auto downloadedMetadataIter = m_downloadedMetadata.find(TorrentID::fromInfoHash(infoHash))
                     ; downloadedMetadataIter != m_downloadedMetadata.end())
            {
                m_downloadedMetadata.erase(downloadedMetadataIter);
                if (infoHash.isHybrid())
                {
                    // index hybrid magnet links by both v1 and v2 info hashes
                    const auto altID = TorrentID::fromSHA1Hash(infoHash.v1());
                    m_downloadedMetadata.remove(altID);
                }
            }

            return;
        }


#ifdef QBT_USES_LIBTORRENT2
        const InfoHash infoHash {alert->handle.info_hashes()};
#else
        const InfoHash infoHash {alert->handle.info_hash()};
#endif
        const auto torrentID = TorrentID::fromInfoHash(infoHash);

        if (const auto loadingTorrentsIter = m_loadingTorrents.find(torrentID)
                ; loadingTorrentsIter != m_loadingTorrents.end())
        {
            const LoadTorrentParams params = loadingTorrentsIter.value();
            m_loadingTorrents.erase(loadingTorrentsIter);

            Torrent *torrent = createTorrent(alert->handle, params);
            loadedTorrents.append(torrent);
        }
        else if (const auto downloadedMetadataIter = m_downloadedMetadata.find(torrentID)
                 ; downloadedMetadataIter != m_downloadedMetadata.end())
        {
            downloadedMetadataIter.value() = alert->handle;
            if (infoHash.isHybrid())
            {
                // index hybrid magnet links by both v1 and v2 info hashes
                const auto altID = TorrentID::fromSHA1Hash(infoHash.v1());
                m_downloadedMetadata[altID] = alert->handle;
            }
        }
    }

    if (!loadedTorrents.isEmpty())
    {
        if (isRestored())
            m_torrentsQueueChanged = true;
        emit torrentsLoaded(loadedTorrents);
    }
}

void SessionImpl::handleAlert(const lt::alert *a)
{
    try
    {
        switch (a->type())
        {
#ifdef QBT_USES_LIBTORRENT2
        case lt::file_prio_alert::alert_type:
#endif
        case lt::file_renamed_alert::alert_type:
        case lt::file_rename_failed_alert::alert_type:
        case lt::file_completed_alert::alert_type:
        case lt::torrent_finished_alert::alert_type:
        case lt::save_resume_data_alert::alert_type:
        case lt::save_resume_data_failed_alert::alert_type:
        case lt::torrent_paused_alert::alert_type:
        case lt::torrent_resumed_alert::alert_type:
        case lt::fastresume_rejected_alert::alert_type:
        case lt::torrent_checked_alert::alert_type:
        case lt::metadata_received_alert::alert_type:
        case lt::performance_alert::alert_type:
            dispatchTorrentAlert(static_cast<const lt::torrent_alert *>(a));
            break;
        case lt::state_update_alert::alert_type:
            handleStateUpdateAlert(static_cast<const lt::state_update_alert *>(a));
            break;
        case lt::session_error_alert::alert_type:
            handleSessionErrorAlert(static_cast<const lt::session_error_alert *>(a));
            break;
        case lt::session_stats_alert::alert_type:
            handleSessionStatsAlert(static_cast<const lt::session_stats_alert *>(a));
            break;
        case lt::tracker_announce_alert::alert_type:
        case lt::tracker_error_alert::alert_type:
        case lt::tracker_reply_alert::alert_type:
        case lt::tracker_warning_alert::alert_type:
            handleTrackerAlert(static_cast<const lt::tracker_alert *>(a));
            break;
        case lt::file_error_alert::alert_type:
            handleFileErrorAlert(static_cast<const lt::file_error_alert *>(a));
            break;
        case lt::add_torrent_alert::alert_type:
            // handled separately
            break;
        case lt::torrent_removed_alert::alert_type:
            handleTorrentRemovedAlert(static_cast<const lt::torrent_removed_alert *>(a));
            break;
        case lt::torrent_deleted_alert::alert_type:
            handleTorrentDeletedAlert(static_cast<const lt::torrent_deleted_alert *>(a));
            break;
        case lt::torrent_delete_failed_alert::alert_type:
            handleTorrentDeleteFailedAlert(static_cast<const lt::torrent_delete_failed_alert *>(a));
            break;
        case lt::portmap_error_alert::alert_type:
            handlePortmapWarningAlert(static_cast<const lt::portmap_error_alert *>(a));
            break;
        case lt::portmap_alert::alert_type:
            handlePortmapAlert(static_cast<const lt::portmap_alert *>(a));
            break;
        case lt::peer_blocked_alert::alert_type:
            handlePeerBlockedAlert(static_cast<const lt::peer_blocked_alert *>(a));
            break;
        case lt::peer_ban_alert::alert_type:
            handlePeerBanAlert(static_cast<const lt::peer_ban_alert *>(a));
            break;
        case lt::url_seed_alert::alert_type:
            handleUrlSeedAlert(static_cast<const lt::url_seed_alert *>(a));
            break;
        case lt::listen_succeeded_alert::alert_type:
            handleListenSucceededAlert(static_cast<const lt::listen_succeeded_alert *>(a));
            break;
        case lt::listen_failed_alert::alert_type:
            handleListenFailedAlert(static_cast<const lt::listen_failed_alert *>(a));
            break;
        case lt::external_ip_alert::alert_type:
            handleExternalIPAlert(static_cast<const lt::external_ip_alert *>(a));
            break;
        case lt::alerts_dropped_alert::alert_type:
            handleAlertsDroppedAlert(static_cast<const lt::alerts_dropped_alert *>(a));
            break;
        case lt::storage_moved_alert::alert_type:
            handleStorageMovedAlert(static_cast<const lt::storage_moved_alert *>(a));
            break;
        case lt::storage_moved_failed_alert::alert_type:
            handleStorageMovedFailedAlert(static_cast<const lt::storage_moved_failed_alert *>(a));
            break;
        case lt::socks5_alert::alert_type:
            handleSocks5Alert(static_cast<const lt::socks5_alert *>(a));
            break;
        case lt::i2p_alert::alert_type:
            handleI2PAlert(static_cast<const lt::i2p_alert *>(a));
            break;
#ifdef QBT_USES_LIBTORRENT2
        case lt::torrent_conflict_alert::alert_type:
            handleTorrentConflictAlert(static_cast<const lt::torrent_conflict_alert *>(a));
            break;
#endif
        }
    }
    catch (const std::exception &exc)
    {
        qWarning() << "Caught exception in " << Q_FUNC_INFO << ": " << QString::fromStdString(exc.what());
    }
}

void SessionImpl::dispatchTorrentAlert(const lt::torrent_alert *a)
{
    const TorrentID torrentID {a->handle.info_hash()};
    TorrentImpl *torrent = m_torrents.value(torrentID);
#ifdef QBT_USES_LIBTORRENT2
    if (!torrent && (a->type() == lt::metadata_received_alert::alert_type))
    {
        const InfoHash infoHash {a->handle.info_hashes()};
        if (infoHash.isHybrid())
            torrent = m_torrents.value(TorrentID::fromSHA1Hash(infoHash.v1()));
    }
#endif

    if (torrent)
    {
        torrent->handleAlert(a);
        return;
    }

    switch (a->type())
    {
    case lt::metadata_received_alert::alert_type:
        handleMetadataReceivedAlert(static_cast<const lt::metadata_received_alert *>(a));
        break;
    }
}

TorrentImpl *SessionImpl::createTorrent(const lt::torrent_handle &nativeHandle, const LoadTorrentParams &params)
{
    auto *const torrent = new TorrentImpl(this, m_nativeSession, nativeHandle, params);
    m_torrents.insert(torrent->id(), torrent);
    if (const InfoHash infoHash = torrent->infoHash(); infoHash.isHybrid())
        m_hybridTorrentsByAltID.insert(TorrentID::fromSHA1Hash(infoHash.v1()), torrent);

    if (isRestored())
    {
        if (params.addToQueueTop)
            nativeHandle.queue_position_top();

        torrent->saveResumeData(lt::torrent_handle::save_info_dict);

        // The following is useless for newly added magnet
        if (torrent->hasMetadata())
        {
            if (!torrentExportDirectory().isEmpty())
                exportTorrentFile(torrent, torrentExportDirectory());
        }
    }

    if (((torrent->ratioLimit() >= 0) || (torrent->seedingTimeLimit() >= 0))
        && !m_seedingLimitTimer->isActive())
    {
        m_seedingLimitTimer->start();
    }

    if (!isRestored())
    {
        LogMsg(tr("Restored torrent. Torrent: \"%1\"").arg(torrent->name()));
    }
    else
    {
        LogMsg(tr("Added new torrent. Torrent: \"%1\"").arg(torrent->name()));
        emit torrentAdded(torrent);
    }

    // Torrent could have error just after adding to libtorrent
    if (torrent->hasError())
        LogMsg(tr("Torrent errored. Torrent: \"%1\". Error: \"%2\"").arg(torrent->name(), torrent->error()), Log::WARNING);

    return torrent;
}

void SessionImpl::handleTorrentRemovedAlert(const lt::torrent_removed_alert *p)
{
#ifdef QBT_USES_LIBTORRENT2
    const auto id = TorrentID::fromInfoHash(p->info_hashes);
#else
    const auto id = TorrentID::fromInfoHash(p->info_hash);
#endif

    const auto removingTorrentDataIter = m_removingTorrents.find(id);
    if (removingTorrentDataIter != m_removingTorrents.end())
    {
        if (removingTorrentDataIter->deleteOption == DeleteTorrent)
        {
            LogMsg(tr("Removed torrent. Torrent: \"%1\"").arg(removingTorrentDataIter->name));
            m_removingTorrents.erase(removingTorrentDataIter);
        }
    }
}

void SessionImpl::handleTorrentDeletedAlert(const lt::torrent_deleted_alert *p)
{
#ifdef QBT_USES_LIBTORRENT2
    const auto id = TorrentID::fromInfoHash(p->info_hashes);
#else
    const auto id = TorrentID::fromInfoHash(p->info_hash);
#endif

    const auto removingTorrentDataIter = m_removingTorrents.find(id);
    if (removingTorrentDataIter == m_removingTorrents.end())
        return;

    // torrent_deleted_alert can also be posted due to deletion of partfile. Ignore it in such a case.
    if (removingTorrentDataIter->deleteOption == DeleteTorrent)
        return;

    Utils::Fs::smartRemoveEmptyFolderTree(removingTorrentDataIter->pathToRemove);
    LogMsg(tr("Removed torrent and deleted its content. Torrent: \"%1\"").arg(removingTorrentDataIter->name));
    m_removingTorrents.erase(removingTorrentDataIter);
}

void SessionImpl::handleTorrentDeleteFailedAlert(const lt::torrent_delete_failed_alert *p)
{
#ifdef QBT_USES_LIBTORRENT2
    const auto id = TorrentID::fromInfoHash(p->info_hashes);
#else
    const auto id = TorrentID::fromInfoHash(p->info_hash);
#endif

    const auto removingTorrentDataIter = m_removingTorrents.find(id);
    if (removingTorrentDataIter == m_removingTorrents.end())
        return;

    if (p->error)
    {
        // libtorrent won't delete the directory if it contains files not listed in the torrent,
        // so we remove the directory ourselves
        Utils::Fs::smartRemoveEmptyFolderTree(removingTorrentDataIter->pathToRemove);

        LogMsg(tr("Removed torrent but failed to delete its content and/or partfile. Torrent: \"%1\". Error: \"%2\"")
                .arg(removingTorrentDataIter->name, QString::fromLocal8Bit(p->error.message().c_str()))
            , Log::WARNING);
    }
    else // torrent without metadata, hence no files on disk
    {
        LogMsg(tr("Removed torrent. Torrent: \"%1\"").arg(removingTorrentDataIter->name));
    }

    m_removingTorrents.erase(removingTorrentDataIter);
}

void SessionImpl::handleMetadataReceivedAlert(const lt::metadata_received_alert *p)
{
    const TorrentID torrentID {p->handle.info_hash()};

    bool found = false;
    if (const auto iter = m_downloadedMetadata.find(torrentID); iter != m_downloadedMetadata.end())
    {
        found = true;
        m_downloadedMetadata.erase(iter);
    }
#ifdef QBT_USES_LIBTORRENT2
    const InfoHash infoHash {p->handle.info_hashes()};
    if (infoHash.isHybrid())
    {
        const auto altID = TorrentID::fromSHA1Hash(infoHash.v1());
        if (const auto iter = m_downloadedMetadata.find(altID); iter != m_downloadedMetadata.end())
        {
            found = true;
            m_downloadedMetadata.erase(iter);
        }
    }
#endif
    if (found)
    {
        const TorrentInfo metadata {*p->handle.torrent_file()};

        --m_extraLimit;
        adjustLimits();
        m_nativeSession->remove_torrent(p->handle, lt::session::delete_files);

        emit metadataDownloaded(metadata);
    }
}

void SessionImpl::handleFileErrorAlert(const lt::file_error_alert *p)
{
    TorrentImpl *const torrent = m_torrents.value(p->handle.info_hash());
    if (!torrent)
        return;

    torrent->handleAlert(p);

    const TorrentID id = torrent->id();
    if (!m_recentErroredTorrents.contains(id))
    {
        m_recentErroredTorrents.insert(id);

        const QString msg = QString::fromStdString(p->message());
        LogMsg(tr("File error alert. Torrent: \"%1\". File: \"%2\". Reason: \"%3\"")
                .arg(torrent->name(), QString::fromLocal8Bit(p->filename()), msg)
            , Log::WARNING);
        emit fullDiskError(torrent, msg);
    }

    m_recentErroredTorrentsTimer->start();
}

void SessionImpl::handlePortmapWarningAlert(const lt::portmap_error_alert *p)
{
    LogMsg(tr("UPnP/NAT-PMP port mapping failed. Message: \"%1\"").arg(QString::fromStdString(p->message())), Log::WARNING);
}

void SessionImpl::handlePortmapAlert(const lt::portmap_alert *p)
{
    qDebug("UPnP Success, msg: %s", p->message().c_str());
    LogMsg(tr("UPnP/NAT-PMP port mapping succeeded. Message: \"%1\"").arg(QString::fromStdString(p->message())), Log::INFO);
}

void SessionImpl::handlePeerBlockedAlert(const lt::peer_blocked_alert *p)
{
    QString reason;
    switch (p->reason)
    {
    case lt::peer_blocked_alert::ip_filter:
        reason = tr("IP filter", "this peer was blocked. Reason: IP filter.");
        break;
    case lt::peer_blocked_alert::port_filter:
        reason = tr("filtered port (%1)", "this peer was blocked. Reason: filtered port (8899).").arg(QString::number(p->endpoint.port()));
        break;
    case lt::peer_blocked_alert::i2p_mixed:
        reason = tr("%1 mixed mode restrictions", "this peer was blocked. Reason: I2P mixed mode restrictions.").arg(u"I2P"_s); // don't translate I2P
        break;
    case lt::peer_blocked_alert::privileged_ports:
        reason = tr("privileged port (%1)", "this peer was blocked. Reason: privileged port (80).").arg(QString::number(p->endpoint.port()));
        break;
    case lt::peer_blocked_alert::utp_disabled:
        reason = tr("%1 is disabled", "this peer was blocked. Reason: uTP is disabled.").arg(C_UTP); // don't translate μTP
        break;
    case lt::peer_blocked_alert::tcp_disabled:
        reason = tr("%1 is disabled", "this peer was blocked. Reason: TCP is disabled.").arg(u"TCP"_s); // don't translate TCP
        break;
    }

    const QString ip {toString(p->endpoint.address())};
    if (!ip.isEmpty())
        Logger::instance()->addPeer(ip, true, reason);
}

void SessionImpl::handlePeerBanAlert(const lt::peer_ban_alert *p)
{
    const QString ip {toString(p->endpoint.address())};
    if (!ip.isEmpty())
        Logger::instance()->addPeer(ip, false);
}

void SessionImpl::handleUrlSeedAlert(const lt::url_seed_alert *p)
{
    const TorrentImpl *torrent = m_torrents.value(p->handle.info_hash());
    if (!torrent)
        return;

    if (p->error)
    {
        LogMsg(tr("URL seed DNS lookup failed. Torrent: \"%1\". URL: \"%2\". Error: \"%3\"")
            .arg(torrent->name(), QString::fromUtf8(p->server_url()), QString::fromStdString(p->message()))
            , Log::WARNING);
    }
    else
    {
        LogMsg(tr("Received error message from URL seed. Torrent: \"%1\". URL: \"%2\". Message: \"%3\"")
            .arg(torrent->name(), QString::fromUtf8(p->server_url()), QString::fromUtf8(p->error_message()))
            , Log::WARNING);
    }
}

void SessionImpl::handleListenSucceededAlert(const lt::listen_succeeded_alert *p)
{
    const QString proto {toString(p->socket_type)};
    LogMsg(tr("Successfully listening on IP. IP: \"%1\". Port: \"%2/%3\"")
            .arg(toString(p->address), proto, QString::number(p->port)), Log::INFO);
}

void SessionImpl::handleListenFailedAlert(const lt::listen_failed_alert *p)
{
    const QString proto {toString(p->socket_type)};
    LogMsg(tr("Failed to listen on IP. IP: \"%1\". Port: \"%2/%3\". Reason: \"%4\"")
        .arg(toString(p->address), proto, QString::number(p->port)
            , QString::fromLocal8Bit(p->error.message().c_str())), Log::CRITICAL);
}

void SessionImpl::handleExternalIPAlert(const lt::external_ip_alert *p)
{
    const QString externalIP {toString(p->external_address)};
    LogMsg(tr("Detected external IP. IP: \"%1\"")
        .arg(externalIP), Log::INFO);

    if (m_lastExternalIP != externalIP)
    {
        if (isReannounceWhenAddressChangedEnabled() && !m_lastExternalIP.isEmpty())
            reannounceToAllTrackers();
        m_lastExternalIP = externalIP;
    }
}

void SessionImpl::handleSessionErrorAlert(const lt::session_error_alert *p) const
{
    LogMsg(tr("BitTorrent session encountered a serious error. Reason: \"%1\"")
        .arg(QString::fromStdString(p->message())), Log::CRITICAL);
}

void SessionImpl::handleSessionStatsAlert(const lt::session_stats_alert *p)
{
    if (m_refreshEnqueued)
        m_refreshEnqueued = false;
    else
        enqueueRefresh();

    const int64_t interval = lt::total_microseconds(p->timestamp() - m_statsLastTimestamp);
    if (interval <= 0)
        return;

    m_statsLastTimestamp = p->timestamp();

    const auto stats = p->counters();

    m_status.hasIncomingConnections = static_cast<bool>(stats[m_metricIndices.net.hasIncomingConnections]);

    const int64_t ipOverheadDownload = stats[m_metricIndices.net.recvIPOverheadBytes];
    const int64_t ipOverheadUpload = stats[m_metricIndices.net.sentIPOverheadBytes];
    const int64_t totalDownload = stats[m_metricIndices.net.recvBytes] + ipOverheadDownload;
    const int64_t totalUpload = stats[m_metricIndices.net.sentBytes] + ipOverheadUpload;
    const int64_t totalPayloadDownload = stats[m_metricIndices.net.recvPayloadBytes];
    const int64_t totalPayloadUpload = stats[m_metricIndices.net.sentPayloadBytes];
    const int64_t trackerDownload = stats[m_metricIndices.net.recvTrackerBytes];
    const int64_t trackerUpload = stats[m_metricIndices.net.sentTrackerBytes];
    const int64_t dhtDownload = stats[m_metricIndices.dht.dhtBytesIn];
    const int64_t dhtUpload = stats[m_metricIndices.dht.dhtBytesOut];

    const auto calcRate = [interval](const qint64 previous, const qint64 current) -> qint64
    {
        Q_ASSERT(current >= previous);
        Q_ASSERT(interval >= 0);
        return (((current - previous) * lt::microseconds(1s).count()) / interval);
    };

    m_status.payloadDownloadRate = calcRate(m_status.totalPayloadDownload, totalPayloadDownload);
    m_status.payloadUploadRate = calcRate(m_status.totalPayloadUpload, totalPayloadUpload);
    m_status.downloadRate = calcRate(m_status.totalDownload, totalDownload);
    m_status.uploadRate = calcRate(m_status.totalUpload, totalUpload);
    m_status.ipOverheadDownloadRate = calcRate(m_status.ipOverheadDownload, ipOverheadDownload);
    m_status.ipOverheadUploadRate = calcRate(m_status.ipOverheadUpload, ipOverheadUpload);
    m_status.dhtDownloadRate = calcRate(m_status.dhtDownload, dhtDownload);
    m_status.dhtUploadRate = calcRate(m_status.dhtUpload, dhtUpload);
    m_status.trackerDownloadRate = calcRate(m_status.trackerDownload, trackerDownload);
    m_status.trackerUploadRate = calcRate(m_status.trackerUpload, trackerUpload);

    m_status.totalPayloadDownload = totalPayloadDownload;
    m_status.totalPayloadUpload = totalPayloadUpload;
    m_status.ipOverheadDownload = ipOverheadDownload;
    m_status.ipOverheadUpload = ipOverheadUpload;
    m_status.trackerDownload = trackerDownload;
    m_status.trackerUpload = trackerUpload;
    m_status.dhtDownload = dhtDownload;
    m_status.dhtUpload = dhtUpload;
    m_status.totalWasted = stats[m_metricIndices.net.recvRedundantBytes]
            + stats[m_metricIndices.net.recvFailedBytes];
    m_status.dhtNodes = stats[m_metricIndices.dht.dhtNodes];
    m_status.diskReadQueue = stats[m_metricIndices.peer.numPeersUpDisk];
    m_status.diskWriteQueue = stats[m_metricIndices.peer.numPeersDownDisk];
    m_status.peersCount = stats[m_metricIndices.peer.numPeersConnected];

    if (totalDownload > m_status.totalDownload)
    {
        m_status.totalDownload = totalDownload;
        m_isStatisticsDirty = true;
    }

    if (totalUpload > m_status.totalUpload)
    {
        m_status.totalUpload = totalUpload;
        m_isStatisticsDirty = true;
    }

    m_status.allTimeDownload = m_previouslyDownloaded + m_status.totalDownload;
    m_status.allTimeUpload = m_previouslyUploaded + m_status.totalUpload;

    if (m_statisticsLastUpdateTimer.hasExpired(STATISTICS_SAVE_INTERVAL))
        saveStatistics();

    m_cacheStatus.totalUsedBuffers = stats[m_metricIndices.disk.diskBlocksInUse];
    m_cacheStatus.jobQueueLength = stats[m_metricIndices.disk.queuedDiskJobs];

#ifndef QBT_USES_LIBTORRENT2
    const int64_t numBlocksRead = stats[m_metricIndices.disk.numBlocksRead];
    const int64_t numBlocksCacheHits = stats[m_metricIndices.disk.numBlocksCacheHits];
    m_cacheStatus.readRatio = static_cast<qreal>(numBlocksCacheHits) / std::max<int64_t>((numBlocksCacheHits + numBlocksRead), 1);
#endif

    const int64_t totalJobs = stats[m_metricIndices.disk.writeJobs] + stats[m_metricIndices.disk.readJobs]
                  + stats[m_metricIndices.disk.hashJobs];
    m_cacheStatus.averageJobTime = (totalJobs > 0)
                                   ? (stats[m_metricIndices.disk.diskJobTime] / totalJobs) : 0;

    emit statsUpdated();
}

void SessionImpl::handleAlertsDroppedAlert(const lt::alerts_dropped_alert *p) const
{
    LogMsg(tr("Error: Internal alert queue is full and alerts are dropped, you might see degraded performance. Dropped alert type: \"%1\". Message: \"%2\"")
        .arg(QString::fromStdString(p->dropped_alerts.to_string()), QString::fromStdString(p->message())), Log::CRITICAL);
}

void SessionImpl::handleStorageMovedAlert(const lt::storage_moved_alert *p)
{
    Q_ASSERT(!m_moveStorageQueue.isEmpty());

    const MoveStorageJob &currentJob = m_moveStorageQueue.first();
    Q_ASSERT(currentJob.torrentHandle == p->handle);

    const Path newPath {QString::fromUtf8(p->storage_path())};
    Q_ASSERT(newPath == currentJob.path);

#ifdef QBT_USES_LIBTORRENT2
    const auto id = TorrentID::fromInfoHash(currentJob.torrentHandle.info_hashes());
#else
    const auto id = TorrentID::fromInfoHash(currentJob.torrentHandle.info_hash());
#endif

    TorrentImpl *torrent = m_torrents.value(id);
    const QString torrentName = (torrent ? torrent->name() : id.toString());
    LogMsg(tr("Moved torrent successfully. Torrent: \"%1\". Destination: \"%2\"").arg(torrentName, newPath.toString()));

    handleMoveTorrentStorageJobFinished(newPath);
}

void SessionImpl::handleStorageMovedFailedAlert(const lt::storage_moved_failed_alert *p)
{
    Q_ASSERT(!m_moveStorageQueue.isEmpty());

    const MoveStorageJob &currentJob = m_moveStorageQueue.first();
    Q_ASSERT(currentJob.torrentHandle == p->handle);

#ifdef QBT_USES_LIBTORRENT2
    const auto id = TorrentID::fromInfoHash(currentJob.torrentHandle.info_hashes());
#else
    const auto id = TorrentID::fromInfoHash(currentJob.torrentHandle.info_hash());
#endif

    TorrentImpl *torrent = m_torrents.value(id);
    const QString torrentName = (torrent ? torrent->name() : id.toString());
    const Path currentLocation = (torrent ? torrent->actualStorageLocation()
            : Path(p->handle.status(lt::torrent_handle::query_save_path).save_path));
    const QString errorMessage = QString::fromStdString(p->message());
    LogMsg(tr("Failed to move torrent. Torrent: \"%1\". Source: \"%2\". Destination: \"%3\". Reason: \"%4\"")
           .arg(torrentName, currentLocation.toString(), currentJob.path.toString(), errorMessage), Log::WARNING);

    handleMoveTorrentStorageJobFinished(currentLocation);
}

void SessionImpl::handleStateUpdateAlert(const lt::state_update_alert *p)
{
    QVector<Torrent *> updatedTorrents;
    updatedTorrents.reserve(static_cast<decltype(updatedTorrents)::size_type>(p->status.size()));

    for (const lt::torrent_status &status : p->status)
    {
#ifdef QBT_USES_LIBTORRENT2
        const auto id = TorrentID::fromInfoHash(status.info_hashes);
#else
        const auto id = TorrentID::fromInfoHash(status.info_hash);
#endif
        TorrentImpl *const torrent = m_torrents.value(id);
        if (!torrent)
            continue;

        torrent->handleStateUpdate(status);
        updatedTorrents.push_back(torrent);
    }

    if (!updatedTorrents.isEmpty())
        emit torrentsUpdated(updatedTorrents);

    if (m_needSaveTorrentsQueue)
        saveTorrentsQueue();

    if (m_refreshEnqueued)
        m_refreshEnqueued = false;
    else
        enqueueRefresh();
}

void SessionImpl::handleSocks5Alert(const lt::socks5_alert *p) const
{
    if (p->error)
    {
        const auto addr = p->ip.address();
        const QString endpoint = (addr.is_v6() ? u"[%1]:%2"_s : u"%1:%2"_s)
                .arg(QString::fromStdString(addr.to_string()), QString::number(p->ip.port()));
        LogMsg(tr("SOCKS5 proxy error. Address: %1. Message: \"%2\".")
                .arg(endpoint, QString::fromLocal8Bit(p->error.message().c_str()))
                , Log::WARNING);
    }
}

void SessionImpl::handleI2PAlert(const lt::i2p_alert *p) const
{
    if (p->error)
    {
        LogMsg(tr("I2P error. Message: \"%1\".")
            .arg(QString::fromStdString(p->message())), Log::WARNING);
    }
}

void SessionImpl::handleTrackerAlert(const lt::tracker_alert *a)
{
    TorrentImpl *torrent = m_torrents.value(a->handle.info_hash());
    if (!torrent)
        return;

    QMap<TrackerEntry::Endpoint, int> &updateInfo = m_updatedTrackerEntries[torrent->nativeHandle()][std::string(a->tracker_url())];

    if (a->type() == lt::tracker_reply_alert::alert_type)
    {
        const int numPeers = static_cast<const lt::tracker_reply_alert *>(a)->num_peers;
        updateInfo.insert(a->local_endpoint, numPeers);
    }
}

#ifdef QBT_USES_LIBTORRENT2
void SessionImpl::handleTorrentConflictAlert(const lt::torrent_conflict_alert *a)
{
    const auto torrentIDv1 = TorrentID::fromSHA1Hash(a->metadata->info_hashes().v1);
    const auto torrentIDv2 = TorrentID::fromSHA256Hash(a->metadata->info_hashes().v2);
    TorrentImpl *torrent1 = m_torrents.value(torrentIDv1);
    TorrentImpl *torrent2 = m_torrents.value(torrentIDv2);
    if (torrent2)
    {
        if (torrent1)
            deleteTorrent(torrentIDv1);
        else
            cancelDownloadMetadata(torrentIDv1);

        invokeAsync([torrentHandle = torrent2->nativeHandle(), metadata = a->metadata]
        {
            try
            {
                torrentHandle.set_metadata(metadata->info_section());
            }
            catch (const std::exception &) {}
        });
    }
    else if (torrent1)
    {
        if (!torrent2)
            cancelDownloadMetadata(torrentIDv2);

        invokeAsync([torrentHandle = torrent1->nativeHandle(), metadata = a->metadata]
        {
            try
            {
                torrentHandle.set_metadata(metadata->info_section());
            }
            catch (const std::exception &) {}
        });
    }
    else
    {
        cancelDownloadMetadata(torrentIDv1);
        cancelDownloadMetadata(torrentIDv2);
    }

    if (!torrent1 || !torrent2)
        emit metadataDownloaded(TorrentInfo(*a->metadata));
}
#endif

void SessionImpl::processTrackerStatuses()
{
    if (m_updatedTrackerEntries.isEmpty())
        return;

    for (auto it = m_updatedTrackerEntries.cbegin(); it != m_updatedTrackerEntries.cend(); ++it)
    {
        invokeAsync([this, torrentHandle = it.key(), updatedTrackers = it.value()]() mutable
        {
            try
            {
                std::vector<lt::announce_entry> nativeTrackers = torrentHandle.trackers();
                invoke([this, torrentHandle, nativeTrackers = std::move(nativeTrackers)
                        , updatedTrackers = std::move(updatedTrackers)]
                {
                    TorrentImpl *torrent = m_torrents.value(torrentHandle.info_hash());
                    if (!torrent)
                        return;

                    QHash<QString, TrackerEntry> updatedTrackerEntries;
                    updatedTrackerEntries.reserve(updatedTrackers.size());
                    for (const lt::announce_entry &announceEntry : nativeTrackers)
                    {
                        const auto updatedTrackersIter = updatedTrackers.find(announceEntry.url);
                        if (updatedTrackersIter == updatedTrackers.end())
                            continue;

                        const QMap<TrackerEntry::Endpoint, int> &updateInfo = updatedTrackersIter.value();
                        TrackerEntry trackerEntry = torrent->updateTrackerEntry(announceEntry, updateInfo);
#if (QT_VERSION < QT_VERSION_CHECK(6, 0, 0))
                        updatedTrackerEntries[trackerEntry.url] = std::move(trackerEntry);
#else
                        const QString url = trackerEntry.url;
                        updatedTrackerEntries.emplace(url, std::move(trackerEntry));
#endif
                    }

                    emit trackerEntriesUpdated(torrent, updatedTrackerEntries);
                });
            }
            catch (const std::exception &)
            {
            }
        });
    }

    m_updatedTrackerEntries.clear();
}

void SessionImpl::saveStatistics() const
{
    if (!m_isStatisticsDirty)
        return;

    const QVariantHash stats {
        {u"AlltimeDL"_s, m_status.allTimeDownload},
        {u"AlltimeUL"_s, m_status.allTimeUpload}};
    std::unique_ptr<QSettings> settings = Profile::instance()->applicationSettings(u"qBittorrent-data"_s);
    settings->setValue(u"Stats/AllStats"_s, stats);

    m_statisticsLastUpdateTimer.start();
    m_isStatisticsDirty = false;
}

void SessionImpl::loadStatistics()
{
    const std::unique_ptr<QSettings> settings = Profile::instance()->applicationSettings(u"qBittorrent-data"_s);
    const QVariantHash value = settings->value(u"Stats/AllStats"_s).toHash();

    m_previouslyDownloaded = value[u"AlltimeDL"_s].toLongLong();
    m_previouslyUploaded = value[u"AlltimeUL"_s].toLongLong();
}<|MERGE_RESOLUTION|>--- conflicted
+++ resolved
@@ -2565,13 +2565,9 @@
         m_downloadedMetadata.remove((altID == downloadedMetadataIter.key()) ? id : altID);
     }
 #endif
-<<<<<<< HEAD
-    m_downloadedMetadata.erase(downloadedMetadataIter);
+
     --m_extraLimit;
     adjustLimits();
-=======
-
->>>>>>> bfa8dc7f
     m_nativeSession->remove_torrent(nativeHandle, lt::session::delete_files);
     return true;
 }
